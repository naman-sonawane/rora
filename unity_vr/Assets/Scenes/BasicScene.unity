%YAML 1.1
%TAG !u! tag:unity3d.com,2011:
--- !u!29 &1
OcclusionCullingSettings:
  m_ObjectHideFlags: 0
  serializedVersion: 2
  m_OcclusionBakeSettings:
    smallestOccluder: 5
    smallestHole: 0.25
    backfaceThreshold: 100
  m_SceneGUID: 00000000000000000000000000000000
  m_OcclusionCullingData: {fileID: 0}
--- !u!104 &2
RenderSettings:
  m_ObjectHideFlags: 0
  serializedVersion: 10
  m_Fog: 0
  m_FogColor: {r: 0.5, g: 0.5, b: 0.5, a: 1}
  m_FogMode: 3
  m_FogDensity: 0.01
  m_LinearFogStart: 0
  m_LinearFogEnd: 300
  m_AmbientSkyColor: {r: 0.212, g: 0.227, b: 0.259, a: 1}
  m_AmbientEquatorColor: {r: 0.114, g: 0.125, b: 0.133, a: 1}
  m_AmbientGroundColor: {r: 0.047, g: 0.043, b: 0.035, a: 1}
  m_AmbientIntensity: 1
  m_AmbientMode: 0
  m_SubtractiveShadowColor: {r: 0.42, g: 0.478, b: 0.627, a: 1}
  m_SkyboxMaterial: {fileID: 2100000, guid: 85cf0b004bc4a654b9e501efcce47902, type: 2}
  m_HaloStrength: 0.5
  m_FlareStrength: 1
  m_FlareFadeSpeed: 3
  m_HaloTexture: {fileID: 0}
  m_SpotCookie: {fileID: 10001, guid: 0000000000000000e000000000000000, type: 0}
  m_DefaultReflectionMode: 0
  m_DefaultReflectionResolution: 128
  m_ReflectionBounces: 1
  m_ReflectionIntensity: 1
  m_CustomReflection: {fileID: 0}
  m_Sun: {fileID: 0}
  m_UseRadianceAmbientProbe: 0
--- !u!157 &3
LightmapSettings:
  m_ObjectHideFlags: 0
  serializedVersion: 13
  m_BakeOnSceneLoad: 0
  m_GISettings:
    serializedVersion: 2
    m_BounceScale: 1
    m_IndirectOutputScale: 1
    m_AlbedoBoost: 1
    m_EnvironmentLightingMode: 0
    m_EnableBakedLightmaps: 1
    m_EnableRealtimeLightmaps: 0
  m_LightmapEditorSettings:
    serializedVersion: 12
    m_Resolution: 2
    m_BakeResolution: 40
    m_AtlasSize: 1024
    m_AO: 0
    m_AOMaxDistance: 1
    m_CompAOExponent: 1
    m_CompAOExponentDirect: 0
    m_ExtractAmbientOcclusion: 0
    m_Padding: 2
    m_LightmapParameters: {fileID: 0}
    m_LightmapsBakeMode: 1
    m_TextureCompression: 1
    m_ReflectionCompression: 2
    m_MixedBakeMode: 2
    m_BakeBackend: 1
    m_PVRSampling: 1
    m_PVRDirectSampleCount: 32
    m_PVRSampleCount: 512
    m_PVRBounces: 2
    m_PVREnvironmentSampleCount: 256
    m_PVREnvironmentReferencePointCount: 2048
    m_PVRFilteringMode: 1
    m_PVRDenoiserTypeDirect: 1
    m_PVRDenoiserTypeIndirect: 1
    m_PVRDenoiserTypeAO: 1
    m_PVRFilterTypeDirect: 0
    m_PVRFilterTypeIndirect: 0
    m_PVRFilterTypeAO: 0
    m_PVREnvironmentMIS: 1
    m_PVRCulling: 1
    m_PVRFilteringGaussRadiusDirect: 1
    m_PVRFilteringGaussRadiusIndirect: 5
    m_PVRFilteringGaussRadiusAO: 2
    m_PVRFilteringAtrousPositionSigmaDirect: 0.5
    m_PVRFilteringAtrousPositionSigmaIndirect: 2
    m_PVRFilteringAtrousPositionSigmaAO: 1
    m_ExportTrainingData: 0
    m_TrainingDataDestination: TrainingData
    m_LightProbeSampleCountMultiplier: 4
  m_LightingDataAsset: {fileID: 0}
  m_LightingSettings: {fileID: 0}
--- !u!196 &4
NavMeshSettings:
  serializedVersion: 2
  m_ObjectHideFlags: 0
  m_BuildSettings:
    serializedVersion: 3
    agentTypeID: 0
    agentRadius: 0.5
    agentHeight: 2
    agentSlope: 45
    agentClimb: 0.4
    ledgeDropHeight: 0
    maxJumpAcrossDistance: 0
    minRegionArea: 2
    manualCellSize: 0
    cellSize: 0.16666667
    manualTileSize: 0
    tileSize: 256
    buildHeightMesh: 0
    maxJobWorkers: 0
    preserveTilesOutsideBounds: 0
    debug:
      m_Flags: 0
  m_NavMeshData: {fileID: 0}
<<<<<<< HEAD
--- !u!1 &210498332
GameObject:
  m_ObjectHideFlags: 0
  m_CorrespondingSourceObject: {fileID: 0}
  m_PrefabInstance: {fileID: 0}
  m_PrefabAsset: {fileID: 0}
  serializedVersion: 6
  m_Component:
  - component: {fileID: 210498334}
  - component: {fileID: 210498333}
  m_Layer: 0
  m_Name: Vapi Narration
  m_TagString: Untagged
  m_Icon: {fileID: 0}
  m_NavMeshLayer: 0
  m_StaticEditorFlags: 0
  m_IsActive: 1
--- !u!114 &210498333
MonoBehaviour:
  m_ObjectHideFlags: 0
  m_CorrespondingSourceObject: {fileID: 0}
  m_PrefabInstance: {fileID: 0}
  m_PrefabAsset: {fileID: 0}
  m_GameObject: {fileID: 210498332}
  m_Enabled: 1
  m_EditorHideFlags: 0
  m_Script: {fileID: 11500000, guid: 3b4c203f4e504c34f948e33a379e38c0, type: 3}
  m_Name: 
  m_EditorClassIdentifier: '::'
  BackendBaseUrl: http://localhost:8000
  ServerFilePath: /mnt/data/sample.mp4
  UserName: Guest
  StatusText: {fileID: 0}
--- !u!4 &210498334
Transform:
  m_ObjectHideFlags: 0
  m_CorrespondingSourceObject: {fileID: 0}
  m_PrefabInstance: {fileID: 0}
  m_PrefabAsset: {fileID: 0}
  m_GameObject: {fileID: 210498332}
  serializedVersion: 2
  m_LocalRotation: {x: 0, y: 0, z: 0, w: 1}
  m_LocalPosition: {x: 0, y: 0, z: 0}
  m_LocalScale: {x: 1, y: 1, z: 1}
  m_ConstrainProportionsScale: 0
  m_Children: []
  m_Father: {fileID: 0}
  m_LocalEulerAnglesHint: {x: 0, y: 0, z: 0}
--- !u!1 &299639867
=======
--- !u!1 &21806711
>>>>>>> 0f570b16
GameObject:
  m_ObjectHideFlags: 0
  m_CorrespondingSourceObject: {fileID: 0}
  m_PrefabInstance: {fileID: 0}
  m_PrefabAsset: {fileID: 0}
  serializedVersion: 6
  m_Component:
  - component: {fileID: 21806712}
  - component: {fileID: 21806714}
  - component: {fileID: 21806713}
  m_Layer: 5
  m_Name: DateText
  m_TagString: Untagged
  m_Icon: {fileID: 0}
  m_NavMeshLayer: 0
  m_StaticEditorFlags: 0
  m_IsActive: 1
--- !u!224 &21806712
RectTransform:
  m_ObjectHideFlags: 0
  m_CorrespondingSourceObject: {fileID: 0}
  m_PrefabInstance: {fileID: 0}
  m_PrefabAsset: {fileID: 0}
  m_GameObject: {fileID: 21806711}
  m_LocalRotation: {x: -0, y: -0, z: -0, w: 1}
  m_LocalPosition: {x: 0, y: 0, z: 0}
  m_LocalScale: {x: 1, y: 1, z: 1}
  m_ConstrainProportionsScale: 0
  m_Children: []
  m_Father: {fileID: 1714151911}
  m_LocalEulerAnglesHint: {x: 0, y: 0, z: 0}
  m_AnchorMin: {x: 0, y: 0}
  m_AnchorMax: {x: 0, y: 0}
  m_AnchoredPosition: {x: 0, y: 0}
  m_SizeDelta: {x: 0, y: 0}
  m_Pivot: {x: 0.5, y: 0.5}
--- !u!114 &21806713
MonoBehaviour:
  m_ObjectHideFlags: 0
  m_CorrespondingSourceObject: {fileID: 0}
  m_PrefabInstance: {fileID: 0}
  m_PrefabAsset: {fileID: 0}
  m_GameObject: {fileID: 21806711}
  m_Enabled: 1
  m_EditorHideFlags: 0
  m_Script: {fileID: 11500000, guid: f4688fdb7df04437aeb418b961361dc5, type: 3}
  m_Name: 
  m_EditorClassIdentifier: Unity.TextMeshPro::TMPro.TextMeshProUGUI
  m_Material: {fileID: 0}
  m_Color: {r: 1, g: 1, b: 1, a: 1}
  m_RaycastTarget: 1
  m_RaycastPadding: {x: 0, y: 0, z: 0, w: 0}
  m_Maskable: 1
  m_OnCullStateChanged:
    m_PersistentCalls:
      m_Calls: []
  m_text: Aug. 5, 2025
  m_isRightToLeft: 0
  m_fontAsset: {fileID: 11400000, guid: f1654e4d01cbd084ca9c0159a42806c6, type: 2}
  m_sharedMaterial: {fileID: 8044079316821102981, guid: f1654e4d01cbd084ca9c0159a42806c6, type: 2}
  m_fontSharedMaterials: []
  m_fontMaterial: {fileID: 0}
  m_fontMaterials: []
  m_fontColor32:
    serializedVersion: 2
    rgba: 4281479730
  m_fontColor: {r: 0.19607843, g: 0.19607843, b: 0.19607843, a: 1}
  m_enableVertexGradient: 0
  m_colorMode: 3
  m_fontColorGradient:
    topLeft: {r: 1, g: 1, b: 1, a: 1}
    topRight: {r: 1, g: 1, b: 1, a: 1}
    bottomLeft: {r: 1, g: 1, b: 1, a: 1}
    bottomRight: {r: 1, g: 1, b: 1, a: 1}
  m_fontColorGradientPreset: {fileID: 0}
  m_spriteAsset: {fileID: 0}
  m_tintAllSprites: 0
  m_StyleSheet: {fileID: 0}
  m_TextStyleHashCode: -1183493901
  m_overrideHtmlColors: 0
  m_faceColor:
    serializedVersion: 2
    rgba: 4294967295
  m_fontSize: 8
  m_fontSizeBase: 8
  m_fontWeight: 400
  m_enableAutoSizing: 0
  m_fontSizeMin: 18
  m_fontSizeMax: 72
  m_fontStyle: 0
  m_HorizontalAlignment: 2
  m_VerticalAlignment: 512
  m_textAlignment: 65535
  m_characterSpacing: 0
  m_wordSpacing: 0
  m_lineSpacing: 0
  m_lineSpacingMax: 0
  m_paragraphSpacing: 0
  m_charWidthMaxAdj: 0
  m_TextWrappingMode: 1
  m_wordWrappingRatios: 0.4
  m_overflowMode: 0
  m_linkedTextComponent: {fileID: 0}
  parentLinkedComponent: {fileID: 0}
  m_enableKerning: 0
  m_ActiveFontFeatures: 6e72656b
  m_enableExtraPadding: 0
  checkPaddingRequired: 0
  m_isRichText: 1
  m_EmojiFallbackSupport: 1
  m_parseCtrlCharacters: 1
  m_isOrthographic: 1
  m_isCullingEnabled: 0
  m_horizontalMapping: 0
  m_verticalMapping: 0
  m_uvLineOffset: 0
  m_geometrySortingOrder: 0
  m_IsTextObjectScaleStatic: 0
  m_VertexBufferAutoSizeReduction: 0
  m_useMaxVisibleDescender: 1
  m_pageToDisplay: 1
  m_margin: {x: 0, y: 0, z: 0, w: 0}
  m_isUsingLegacyAnimationComponent: 0
  m_isVolumetricText: 0
  m_hasFontAssetChanged: 0
  m_baseMaterial: {fileID: 0}
  m_maskOffset: {x: 0, y: 0, z: 0, w: 0}
--- !u!222 &21806714
CanvasRenderer:
  m_ObjectHideFlags: 0
  m_CorrespondingSourceObject: {fileID: 0}
  m_PrefabInstance: {fileID: 0}
  m_PrefabAsset: {fileID: 0}
  m_GameObject: {fileID: 21806711}
  m_CullTransparentMesh: 1
--- !u!1 &101897239
GameObject:
  m_ObjectHideFlags: 0
  m_CorrespondingSourceObject: {fileID: 0}
  m_PrefabInstance: {fileID: 0}
  m_PrefabAsset: {fileID: 0}
  serializedVersion: 6
  m_Component:
  - component: {fileID: 101897243}
  - component: {fileID: 101897242}
  - component: {fileID: 101897241}
  - component: {fileID: 101897240}
  m_Layer: 5
  m_Name: GalleryCanvas
  m_TagString: Untagged
  m_Icon: {fileID: 0}
  m_NavMeshLayer: 0
  m_StaticEditorFlags: 0
  m_IsActive: 1
--- !u!114 &101897240
MonoBehaviour:
  m_ObjectHideFlags: 0
  m_CorrespondingSourceObject: {fileID: 0}
  m_PrefabInstance: {fileID: 0}
  m_PrefabAsset: {fileID: 0}
  m_GameObject: {fileID: 101897239}
  m_Enabled: 1
  m_EditorHideFlags: 0
  m_Script: {fileID: 11500000, guid: dc42784cf147c0c48a680349fa168899, type: 3}
  m_Name: 
  m_EditorClassIdentifier: UnityEngine.UI::UnityEngine.UI.GraphicRaycaster
  m_IgnoreReversedGraphics: 1
  m_BlockingObjects: 0
  m_BlockingMask:
    serializedVersion: 2
    m_Bits: 4294967295
--- !u!114 &101897241
MonoBehaviour:
  m_ObjectHideFlags: 0
  m_CorrespondingSourceObject: {fileID: 0}
  m_PrefabInstance: {fileID: 0}
  m_PrefabAsset: {fileID: 0}
  m_GameObject: {fileID: 101897239}
  m_Enabled: 1
  m_EditorHideFlags: 0
  m_Script: {fileID: 11500000, guid: 0cd44c1031e13a943bb63640046fad76, type: 3}
  m_Name: 
  m_EditorClassIdentifier: UnityEngine.UI::UnityEngine.UI.CanvasScaler
  m_UiScaleMode: 0
  m_ReferencePixelsPerUnit: 100
  m_ScaleFactor: 1
  m_ReferenceResolution: {x: 800, y: 600}
  m_ScreenMatchMode: 0
  m_MatchWidthOrHeight: 0
  m_PhysicalUnit: 3
  m_FallbackScreenDPI: 96
  m_DefaultSpriteDPI: 96
  m_DynamicPixelsPerUnit: 1
  m_PresetInfoIsWorld: 1
--- !u!223 &101897242
Canvas:
  m_ObjectHideFlags: 0
  m_CorrespondingSourceObject: {fileID: 0}
  m_PrefabInstance: {fileID: 0}
  m_PrefabAsset: {fileID: 0}
  m_GameObject: {fileID: 101897239}
  m_Enabled: 1
  serializedVersion: 3
  m_RenderMode: 2
  m_Camera: {fileID: 0}
  m_PlaneDistance: 100
  m_PixelPerfect: 0
  m_ReceivesEvents: 1
  m_OverrideSorting: 0
  m_OverridePixelPerfect: 0
  m_SortingBucketNormalizedSize: 0
  m_VertexColorAlwaysGammaSpace: 0
  m_AdditionalShaderChannelsFlag: 25
  m_UpdateRectTransformForStandalone: 0
  m_SortingLayerID: 0
  m_SortingOrder: 0
  m_TargetDisplay: 0
--- !u!224 &101897243
RectTransform:
  m_ObjectHideFlags: 0
  m_CorrespondingSourceObject: {fileID: 0}
  m_PrefabInstance: {fileID: 0}
  m_PrefabAsset: {fileID: 0}
  m_GameObject: {fileID: 101897239}
  m_LocalRotation: {x: 0, y: 0, z: 0, w: 1}
  m_LocalPosition: {x: 0, y: 0, z: 2}
  m_LocalScale: {x: 1, y: 1, z: 1}
  m_ConstrainProportionsScale: 0
  m_Children:
  - {fileID: 405319952}
  m_Father: {fileID: 0}
  m_LocalEulerAnglesHint: {x: 0, y: 0, z: 0}
  m_AnchorMin: {x: 0, y: 0}
  m_AnchorMax: {x: 0, y: 0}
  m_AnchoredPosition: {x: 453.64587, y: 1.5}
  m_SizeDelta: {x: 800, y: 600}
  m_Pivot: {x: 0.5, y: 0.5}
--- !u!1 &143294053
GameObject:
  m_ObjectHideFlags: 0
  m_CorrespondingSourceObject: {fileID: 0}
  m_PrefabInstance: {fileID: 0}
  m_PrefabAsset: {fileID: 0}
  serializedVersion: 6
  m_Component:
  - component: {fileID: 143294054}
  - component: {fileID: 143294058}
  - component: {fileID: 143294057}
  - component: {fileID: 143294056}
  - component: {fileID: 143294055}
  m_Layer: 5
  m_Name: WonderlandCard
  m_TagString: Untagged
  m_Icon: {fileID: 0}
  m_NavMeshLayer: 0
  m_StaticEditorFlags: 0
  m_IsActive: 1
--- !u!224 &143294054
RectTransform:
  m_ObjectHideFlags: 0
  m_CorrespondingSourceObject: {fileID: 0}
  m_PrefabInstance: {fileID: 0}
  m_PrefabAsset: {fileID: 0}
  m_GameObject: {fileID: 143294053}
  m_LocalRotation: {x: 0, y: 0, z: 0, w: 1}
  m_LocalPosition: {x: 0, y: 0, z: 0}
  m_LocalScale: {x: 1, y: 1, z: 1}
  m_ConstrainProportionsScale: 0
  m_Children:
  - {fileID: 2052664885}
  - {fileID: 792778975}
  - {fileID: 464683665}
  m_Father: {fileID: 405319952}
  m_LocalEulerAnglesHint: {x: 0, y: 0, z: 0}
  m_AnchorMin: {x: 0, y: 0}
  m_AnchorMax: {x: 0, y: 0}
  m_AnchoredPosition: {x: 0, y: 0}
  m_SizeDelta: {x: 0, y: 0}
  m_Pivot: {x: 0.5, y: 0.5}
--- !u!114 &143294055
MonoBehaviour:
  m_ObjectHideFlags: 0
  m_CorrespondingSourceObject: {fileID: 0}
  m_PrefabInstance: {fileID: 0}
  m_PrefabAsset: {fileID: 0}
  m_GameObject: {fileID: 143294053}
  m_Enabled: 1
  m_EditorHideFlags: 0
  m_Script: {fileID: 11500000, guid: 59f8146938fff824cb5fd77236b75775, type: 3}
  m_Name: 
  m_EditorClassIdentifier: UnityEngine.UI::UnityEngine.UI.VerticalLayoutGroup
  m_Padding:
    m_Left: 0
    m_Right: 0
    m_Top: 0
    m_Bottom: 0
  m_ChildAlignment: 0
  m_Spacing: 10
  m_ChildForceExpandWidth: 1
  m_ChildForceExpandHeight: 0
  m_ChildControlWidth: 1
  m_ChildControlHeight: 1
  m_ChildScaleWidth: 0
  m_ChildScaleHeight: 0
  m_ReverseArrangement: 0
--- !u!114 &143294056
MonoBehaviour:
  m_ObjectHideFlags: 0
  m_CorrespondingSourceObject: {fileID: 0}
  m_PrefabInstance: {fileID: 0}
  m_PrefabAsset: {fileID: 0}
  m_GameObject: {fileID: 143294053}
  m_Enabled: 1
  m_EditorHideFlags: 0
  m_Script: {fileID: 11500000, guid: 4e29b1a8efbd4b44bb3f3716e73f07ff, type: 3}
  m_Name: 
  m_EditorClassIdentifier: UnityEngine.UI::UnityEngine.UI.Button
  m_Navigation:
    m_Mode: 3
    m_WrapAround: 0
    m_SelectOnUp: {fileID: 0}
    m_SelectOnDown: {fileID: 0}
    m_SelectOnLeft: {fileID: 0}
    m_SelectOnRight: {fileID: 0}
  m_Transition: 1
  m_Colors:
    m_NormalColor: {r: 1, g: 1, b: 1, a: 1}
    m_HighlightedColor: {r: 0.9607843, g: 0.9607843, b: 0.9607843, a: 1}
    m_PressedColor: {r: 0.78431374, g: 0.78431374, b: 0.78431374, a: 1}
    m_SelectedColor: {r: 0.9607843, g: 0.9607843, b: 0.9607843, a: 1}
    m_DisabledColor: {r: 0.78431374, g: 0.78431374, b: 0.78431374, a: 0.5019608}
    m_ColorMultiplier: 1
    m_FadeDuration: 0.1
  m_SpriteState:
    m_HighlightedSprite: {fileID: 0}
    m_PressedSprite: {fileID: 0}
    m_SelectedSprite: {fileID: 0}
    m_DisabledSprite: {fileID: 0}
  m_AnimationTriggers:
    m_NormalTrigger: Normal
    m_HighlightedTrigger: Highlighted
    m_PressedTrigger: Pressed
    m_SelectedTrigger: Selected
    m_DisabledTrigger: Disabled
  m_Interactable: 1
  m_TargetGraphic: {fileID: 143294057}
  m_OnClick:
    m_PersistentCalls:
      m_Calls: []
--- !u!114 &143294057
MonoBehaviour:
  m_ObjectHideFlags: 0
  m_CorrespondingSourceObject: {fileID: 0}
  m_PrefabInstance: {fileID: 0}
  m_PrefabAsset: {fileID: 0}
  m_GameObject: {fileID: 143294053}
  m_Enabled: 1
  m_EditorHideFlags: 0
  m_Script: {fileID: 11500000, guid: fe87c0e1cc204ed48ad3b37840f39efc, type: 3}
  m_Name: 
  m_EditorClassIdentifier: UnityEngine.UI::UnityEngine.UI.Image
  m_Material: {fileID: 2100000, guid: 9c52a7e85c986c2429f4638c6756501c, type: 2}
  m_Color: {r: 1, g: 1, b: 1, a: 1}
  m_RaycastTarget: 1
  m_RaycastPadding: {x: 0, y: 0, z: 0, w: 0}
  m_Maskable: 1
  m_OnCullStateChanged:
    m_PersistentCalls:
      m_Calls: []
  m_Sprite: {fileID: 10905, guid: 0000000000000000f000000000000000, type: 0}
  m_Type: 1
  m_PreserveAspect: 0
  m_FillCenter: 1
  m_FillMethod: 4
  m_FillAmount: 1
  m_FillClockwise: 1
  m_FillOrigin: 0
  m_UseSpriteMesh: 0
  m_PixelsPerUnitMultiplier: 1
--- !u!222 &143294058
CanvasRenderer:
  m_ObjectHideFlags: 0
  m_CorrespondingSourceObject: {fileID: 0}
  m_PrefabInstance: {fileID: 0}
  m_PrefabAsset: {fileID: 0}
  m_GameObject: {fileID: 143294053}
  m_CullTransparentMesh: 1
--- !u!1 &299639867
GameObject:
  m_ObjectHideFlags: 0
  m_CorrespondingSourceObject: {fileID: 0}
  m_PrefabInstance: {fileID: 0}
  m_PrefabAsset: {fileID: 0}
  serializedVersion: 6
  m_Component:
  - component: {fileID: 299639869}
  - component: {fileID: 299639868}
  - component: {fileID: 299639870}
  m_Layer: 0
  m_Name: Directional Light
  m_TagString: Untagged
  m_Icon: {fileID: 0}
  m_NavMeshLayer: 0
  m_StaticEditorFlags: 0
  m_IsActive: 1
--- !u!108 &299639868
Light:
  m_ObjectHideFlags: 0
  m_CorrespondingSourceObject: {fileID: 0}
  m_PrefabInstance: {fileID: 0}
  m_PrefabAsset: {fileID: 0}
  m_GameObject: {fileID: 299639867}
  m_Enabled: 1
  serializedVersion: 11
  m_Type: 1
  m_Color: {r: 1, g: 1, b: 1, a: 1}
  m_Intensity: 1
  m_Range: 10
  m_SpotAngle: 30
  m_InnerSpotAngle: 21.80208
  m_CookieSize: 10
  m_Shadows:
    m_Type: 2
    m_Resolution: -1
    m_CustomResolution: -1
    m_Strength: 1
    m_Bias: 0.05
    m_NormalBias: 0.4
    m_NearPlane: 0.2
    m_CullingMatrixOverride:
      e00: 1
      e01: 0
      e02: 0
      e03: 0
      e10: 0
      e11: 1
      e12: 0
      e13: 0
      e20: 0
      e21: 0
      e22: 1
      e23: 0
      e30: 0
      e31: 0
      e32: 0
      e33: 1
    m_UseCullingMatrixOverride: 0
  m_Cookie: {fileID: 0}
  m_DrawHalo: 0
  m_Flare: {fileID: 0}
  m_RenderMode: 0
  m_CullingMask:
    serializedVersion: 2
    m_Bits: 4294967295
  m_RenderingLayerMask: 1
  m_Lightmapping: 4
  m_LightShadowCasterMode: 0
  m_AreaSize: {x: 1, y: 1}
  m_BounceIntensity: 1
  m_ColorTemperature: 6570
  m_UseColorTemperature: 0
  m_BoundingSphereOverride: {x: 0, y: 0, z: 0, w: 0}
  m_UseBoundingSphereOverride: 0
  m_UseViewFrustumForShadowCasterCull: 1
  m_ForceVisible: 0
  m_ShadowRadius: 0
  m_ShadowAngle: 0
  m_LightUnit: 1
  m_LuxAtDistance: 1
  m_EnableSpotReflector: 1
--- !u!4 &299639869
Transform:
  m_ObjectHideFlags: 0
  m_CorrespondingSourceObject: {fileID: 0}
  m_PrefabInstance: {fileID: 0}
  m_PrefabAsset: {fileID: 0}
  m_GameObject: {fileID: 299639867}
  serializedVersion: 2
  m_LocalRotation: {x: 0.33079913, y: -0.0329763, z: 0.3034621, w: 0.8929699}
  m_LocalPosition: {x: 0, y: 3, z: 0}
  m_LocalScale: {x: 1, y: 1, z: 1}
  m_ConstrainProportionsScale: 0
  m_Children: []
  m_Father: {fileID: 0}
  m_LocalEulerAnglesHint: {x: 37.647, y: 10.322, z: 41.066}
--- !u!114 &299639870
MonoBehaviour:
  m_ObjectHideFlags: 0
  m_CorrespondingSourceObject: {fileID: 0}
  m_PrefabInstance: {fileID: 0}
  m_PrefabAsset: {fileID: 0}
  m_GameObject: {fileID: 299639867}
  m_Enabled: 1
  m_EditorHideFlags: 0
  m_Script: {fileID: 11500000, guid: 474bcb49853aa07438625e644c072ee6, type: 3}
  m_Name: 
  m_EditorClassIdentifier: 
  m_UsePipelineSettings: 1
  m_AdditionalLightsShadowResolutionTier: 2
  m_CustomShadowLayers: 0
  m_LightCookieSize: {x: 1, y: 1}
  m_LightCookieOffset: {x: 0, y: 0}
  m_SoftShadowQuality: 0
  m_RenderingLayersMask:
    serializedVersion: 0
    m_Bits: 1
  m_ShadowRenderingLayersMask:
    serializedVersion: 0
    m_Bits: 1
  m_Version: 4
  m_LightLayerMask: 1
  m_ShadowLayerMask: 1
  m_RenderingLayers: 1
  m_ShadowRenderingLayers: 1
--- !u!1 &405319951
GameObject:
  m_ObjectHideFlags: 0
  m_CorrespondingSourceObject: {fileID: 0}
  m_PrefabInstance: {fileID: 0}
  m_PrefabAsset: {fileID: 0}
  serializedVersion: 6
  m_Component:
  - component: {fileID: 405319952}
  - component: {fileID: 405319955}
  - component: {fileID: 405319954}
  - component: {fileID: 405319953}
  m_Layer: 5
  m_Name: Page1Panel
  m_TagString: Untagged
  m_Icon: {fileID: 0}
  m_NavMeshLayer: 0
  m_StaticEditorFlags: 0
  m_IsActive: 1
--- !u!224 &405319952
RectTransform:
  m_ObjectHideFlags: 0
  m_CorrespondingSourceObject: {fileID: 0}
  m_PrefabInstance: {fileID: 0}
  m_PrefabAsset: {fileID: 0}
  m_GameObject: {fileID: 405319951}
  m_LocalRotation: {x: 0, y: 0, z: 0, w: 1}
  m_LocalPosition: {x: 0, y: 0, z: 0}
  m_LocalScale: {x: 1, y: 1, z: 1}
  m_ConstrainProportionsScale: 0
  m_Children:
  - {fileID: 143294054}
  - {fileID: 1714151911}
  - {fileID: 1506669588}
  - {fileID: 1556625217}
  m_Father: {fileID: 101897243}
  m_LocalEulerAnglesHint: {x: 0, y: 0, z: 0}
  m_AnchorMin: {x: 0, y: 0}
  m_AnchorMax: {x: 1, y: 1}
  m_AnchoredPosition: {x: 0, y: 0}
  m_SizeDelta: {x: 0, y: 0}
  m_Pivot: {x: 0.5, y: 0.5}
--- !u!114 &405319953
MonoBehaviour:
  m_ObjectHideFlags: 0
  m_CorrespondingSourceObject: {fileID: 0}
  m_PrefabInstance: {fileID: 0}
  m_PrefabAsset: {fileID: 0}
  m_GameObject: {fileID: 405319951}
  m_Enabled: 1
  m_EditorHideFlags: 0
  m_Script: {fileID: 11500000, guid: 8a8695521f0d02e499659fee002a26c2, type: 3}
  m_Name: 
  m_EditorClassIdentifier: UnityEngine.UI::UnityEngine.UI.GridLayoutGroup
  m_Padding:
    m_Left: 0
    m_Right: 0
    m_Top: 0
    m_Bottom: 0
  m_ChildAlignment: 0
  m_StartCorner: 0
  m_StartAxis: 0
  m_CellSize: {x: 180, y: 180}
  m_Spacing: {x: 20, y: 20}
  m_Constraint: 1
  m_ConstraintCount: 2
--- !u!114 &405319954
MonoBehaviour:
  m_ObjectHideFlags: 0
  m_CorrespondingSourceObject: {fileID: 0}
  m_PrefabInstance: {fileID: 0}
  m_PrefabAsset: {fileID: 0}
  m_GameObject: {fileID: 405319951}
  m_Enabled: 1
  m_EditorHideFlags: 0
  m_Script: {fileID: 11500000, guid: fe87c0e1cc204ed48ad3b37840f39efc, type: 3}
  m_Name: 
  m_EditorClassIdentifier: UnityEngine.UI::UnityEngine.UI.Image
  m_Material: {fileID: 0}
  m_Color: {r: 1, g: 1, b: 1, a: 0.392}
  m_RaycastTarget: 1
  m_RaycastPadding: {x: 0, y: 0, z: 0, w: 0}
  m_Maskable: 1
  m_OnCullStateChanged:
    m_PersistentCalls:
      m_Calls: []
  m_Sprite: {fileID: 10907, guid: 0000000000000000f000000000000000, type: 0}
  m_Type: 1
  m_PreserveAspect: 0
  m_FillCenter: 1
  m_FillMethod: 4
  m_FillAmount: 1
  m_FillClockwise: 1
  m_FillOrigin: 0
  m_UseSpriteMesh: 0
  m_PixelsPerUnitMultiplier: 1
--- !u!222 &405319955
CanvasRenderer:
  m_ObjectHideFlags: 0
  m_CorrespondingSourceObject: {fileID: 0}
  m_PrefabInstance: {fileID: 0}
  m_PrefabAsset: {fileID: 0}
  m_GameObject: {fileID: 405319951}
  m_CullTransparentMesh: 1
--- !u!1001 &441087506
PrefabInstance:
  m_ObjectHideFlags: 0
  serializedVersion: 2
  m_Modification:
    serializedVersion: 3
    m_TransformParent: {fileID: 0}
    m_Modifications:
    - target: {fileID: 1717954561962503725, guid: f6336ac4ac8b4d34bc5072418cdc62a0, type: 3}
      propertyPath: m_Name
      value: XR Origin (XR Rig)
      objectReference: {fileID: 0}
    - target: {fileID: 1717954561962503726, guid: f6336ac4ac8b4d34bc5072418cdc62a0, type: 3}
      propertyPath: m_RootOrder
      value: 1
      objectReference: {fileID: 0}
    - target: {fileID: 1717954561962503726, guid: f6336ac4ac8b4d34bc5072418cdc62a0, type: 3}
      propertyPath: m_LocalPosition.x
      value: 0
      objectReference: {fileID: 0}
    - target: {fileID: 1717954561962503726, guid: f6336ac4ac8b4d34bc5072418cdc62a0, type: 3}
      propertyPath: m_LocalPosition.y
      value: 0
      objectReference: {fileID: 0}
    - target: {fileID: 1717954561962503726, guid: f6336ac4ac8b4d34bc5072418cdc62a0, type: 3}
      propertyPath: m_LocalPosition.z
      value: 0
      objectReference: {fileID: 0}
    - target: {fileID: 1717954561962503726, guid: f6336ac4ac8b4d34bc5072418cdc62a0, type: 3}
      propertyPath: m_LocalRotation.w
      value: 1
      objectReference: {fileID: 0}
    - target: {fileID: 1717954561962503726, guid: f6336ac4ac8b4d34bc5072418cdc62a0, type: 3}
      propertyPath: m_LocalRotation.x
      value: 0
      objectReference: {fileID: 0}
    - target: {fileID: 1717954561962503726, guid: f6336ac4ac8b4d34bc5072418cdc62a0, type: 3}
      propertyPath: m_LocalRotation.y
      value: 0
      objectReference: {fileID: 0}
    - target: {fileID: 1717954561962503726, guid: f6336ac4ac8b4d34bc5072418cdc62a0, type: 3}
      propertyPath: m_LocalRotation.z
      value: 0
      objectReference: {fileID: 0}
    - target: {fileID: 1717954561962503726, guid: f6336ac4ac8b4d34bc5072418cdc62a0, type: 3}
      propertyPath: m_LocalEulerAnglesHint.x
      value: 0
      objectReference: {fileID: 0}
    - target: {fileID: 1717954561962503726, guid: f6336ac4ac8b4d34bc5072418cdc62a0, type: 3}
      propertyPath: m_LocalEulerAnglesHint.y
      value: 0
      objectReference: {fileID: 0}
    - target: {fileID: 1717954561962503726, guid: f6336ac4ac8b4d34bc5072418cdc62a0, type: 3}
      propertyPath: m_LocalEulerAnglesHint.z
      value: 0
      objectReference: {fileID: 0}
    - target: {fileID: 4778211696441940833, guid: f6336ac4ac8b4d34bc5072418cdc62a0, type: 3}
      propertyPath: m_SmoothTurnEnabled
      value: 0
      objectReference: {fileID: 0}
    - target: {fileID: 5663893676086941514, guid: f6336ac4ac8b4d34bc5072418cdc62a0, type: 3}
      propertyPath: m_SmoothTurnEnabled
      value: 1
      objectReference: {fileID: 0}
    - target: {fileID: 7347985736721345035, guid: f6336ac4ac8b4d34bc5072418cdc62a0, type: 3}
      propertyPath: m_Enabled
      value: 1
      objectReference: {fileID: 0}
    m_RemovedComponents: []
    m_RemovedGameObjects: []
    m_AddedGameObjects:
    - targetCorrespondingSourceObject: {fileID: 202364688, guid: f6336ac4ac8b4d34bc5072418cdc62a0, type: 3}
      insertIndex: -1
      addedObject: {fileID: 929182425}
    m_AddedComponents: []
  m_SourcePrefab: {fileID: 100100000, guid: f6336ac4ac8b4d34bc5072418cdc62a0, type: 3}
--- !u!1 &464683664
GameObject:
  m_ObjectHideFlags: 0
  m_CorrespondingSourceObject: {fileID: 0}
  m_PrefabInstance: {fileID: 0}
  m_PrefabAsset: {fileID: 0}
  serializedVersion: 6
  m_Component:
  - component: {fileID: 464683665}
  - component: {fileID: 464683668}
  - component: {fileID: 464683667}
  - component: {fileID: 464683666}
  m_Layer: 5
  m_Name: PreviewImage
  m_TagString: Untagged
  m_Icon: {fileID: 0}
  m_NavMeshLayer: 0
  m_StaticEditorFlags: 0
  m_IsActive: 1
--- !u!224 &464683665
RectTransform:
  m_ObjectHideFlags: 0
  m_CorrespondingSourceObject: {fileID: 0}
  m_PrefabInstance: {fileID: 0}
  m_PrefabAsset: {fileID: 0}
  m_GameObject: {fileID: 464683664}
  m_LocalRotation: {x: 0, y: 0, z: 0, w: 1}
  m_LocalPosition: {x: 0, y: 0, z: 0}
  m_LocalScale: {x: 1, y: 1, z: 1}
  m_ConstrainProportionsScale: 0
  m_Children: []
  m_Father: {fileID: 143294054}
  m_LocalEulerAnglesHint: {x: 0, y: 0, z: 0}
  m_AnchorMin: {x: 0, y: 0}
  m_AnchorMax: {x: 0, y: 0}
  m_AnchoredPosition: {x: 0, y: 0}
  m_SizeDelta: {x: 0, y: 0}
  m_Pivot: {x: 0.5, y: 0.5}
--- !u!114 &464683666
MonoBehaviour:
  m_ObjectHideFlags: 0
  m_CorrespondingSourceObject: {fileID: 0}
  m_PrefabInstance: {fileID: 0}
  m_PrefabAsset: {fileID: 0}
  m_GameObject: {fileID: 464683664}
  m_Enabled: 1
  m_EditorHideFlags: 0
  m_Script: {fileID: 11500000, guid: 306cc8c2b49d7114eaa3623786fc2126, type: 3}
  m_Name: 
  m_EditorClassIdentifier: UnityEngine.UI::UnityEngine.UI.LayoutElement
  m_IgnoreLayout: 0
  m_MinWidth: -1
  m_MinHeight: -1
  m_PreferredWidth: 180
  m_PreferredHeight: 140
  m_FlexibleWidth: -1
  m_FlexibleHeight: -1
  m_LayoutPriority: 1
--- !u!114 &464683667
MonoBehaviour:
  m_ObjectHideFlags: 0
  m_CorrespondingSourceObject: {fileID: 0}
  m_PrefabInstance: {fileID: 0}
  m_PrefabAsset: {fileID: 0}
  m_GameObject: {fileID: 464683664}
  m_Enabled: 1
  m_EditorHideFlags: 0
  m_Script: {fileID: 11500000, guid: fe87c0e1cc204ed48ad3b37840f39efc, type: 3}
  m_Name: 
  m_EditorClassIdentifier: UnityEngine.UI::UnityEngine.UI.Image
  m_Material: {fileID: 0}
  m_Color: {r: 1, g: 1, b: 1, a: 1}
  m_RaycastTarget: 1
  m_RaycastPadding: {x: 0, y: 0, z: 0, w: 0}
  m_Maskable: 0
  m_OnCullStateChanged:
    m_PersistentCalls:
      m_Calls: []
  m_Sprite: {fileID: 21300000, guid: 0c50ec23525871b41b80c9ffa09795b2, type: 3}
  m_Type: 0
  m_PreserveAspect: 0
  m_FillCenter: 1
  m_FillMethod: 4
  m_FillAmount: 1
  m_FillClockwise: 1
  m_FillOrigin: 0
  m_UseSpriteMesh: 0
  m_PixelsPerUnitMultiplier: 1
--- !u!222 &464683668
CanvasRenderer:
  m_ObjectHideFlags: 0
  m_CorrespondingSourceObject: {fileID: 0}
  m_PrefabInstance: {fileID: 0}
  m_PrefabAsset: {fileID: 0}
  m_GameObject: {fileID: 464683664}
  m_CullTransparentMesh: 1
--- !u!4 &497276363 stripped
Transform:
  m_CorrespondingSourceObject: {fileID: 202364688, guid: f6336ac4ac8b4d34bc5072418cdc62a0, type: 3}
  m_PrefabInstance: {fileID: 441087506}
  m_PrefabAsset: {fileID: 0}
--- !u!1 &521942614
GameObject:
  m_ObjectHideFlags: 0
  m_CorrespondingSourceObject: {fileID: 0}
  m_PrefabInstance: {fileID: 0}
  m_PrefabAsset: {fileID: 0}
  serializedVersion: 6
  m_Component:
  - component: {fileID: 521942615}
  - component: {fileID: 521942618}
  - component: {fileID: 521942617}
  - component: {fileID: 521942616}
  m_Layer: 5
  m_Name: PreviewImage
  m_TagString: Untagged
  m_Icon: {fileID: 0}
  m_NavMeshLayer: 0
  m_StaticEditorFlags: 0
  m_IsActive: 1
--- !u!224 &521942615
RectTransform:
  m_ObjectHideFlags: 0
  m_CorrespondingSourceObject: {fileID: 0}
  m_PrefabInstance: {fileID: 0}
  m_PrefabAsset: {fileID: 0}
  m_GameObject: {fileID: 521942614}
  m_LocalRotation: {x: 0, y: 0, z: 0, w: 1}
  m_LocalPosition: {x: 0, y: 0, z: 0}
  m_LocalScale: {x: 1, y: 1, z: 1}
  m_ConstrainProportionsScale: 0
  m_Children: []
  m_Father: {fileID: 1506669588}
  m_LocalEulerAnglesHint: {x: 0, y: 0, z: 0}
  m_AnchorMin: {x: 0, y: 0}
  m_AnchorMax: {x: 0, y: 0}
  m_AnchoredPosition: {x: 0, y: 0}
  m_SizeDelta: {x: 0, y: 0}
  m_Pivot: {x: 0.5, y: 0.5}
--- !u!114 &521942616
MonoBehaviour:
  m_ObjectHideFlags: 0
  m_CorrespondingSourceObject: {fileID: 0}
  m_PrefabInstance: {fileID: 0}
  m_PrefabAsset: {fileID: 0}
  m_GameObject: {fileID: 521942614}
  m_Enabled: 1
  m_EditorHideFlags: 0
  m_Script: {fileID: 11500000, guid: 306cc8c2b49d7114eaa3623786fc2126, type: 3}
  m_Name: 
  m_EditorClassIdentifier: UnityEngine.UI::UnityEngine.UI.LayoutElement
  m_IgnoreLayout: 0
  m_MinWidth: -1
  m_MinHeight: -1
  m_PreferredWidth: 180
  m_PreferredHeight: 140
  m_FlexibleWidth: -1
  m_FlexibleHeight: -1
  m_LayoutPriority: 1
--- !u!114 &521942617
MonoBehaviour:
  m_ObjectHideFlags: 0
  m_CorrespondingSourceObject: {fileID: 0}
  m_PrefabInstance: {fileID: 0}
  m_PrefabAsset: {fileID: 0}
  m_GameObject: {fileID: 521942614}
  m_Enabled: 1
  m_EditorHideFlags: 0
  m_Script: {fileID: 11500000, guid: fe87c0e1cc204ed48ad3b37840f39efc, type: 3}
  m_Name: 
  m_EditorClassIdentifier: UnityEngine.UI::UnityEngine.UI.Image
  m_Material: {fileID: 0}
  m_Color: {r: 1, g: 1, b: 1, a: 1}
  m_RaycastTarget: 1
  m_RaycastPadding: {x: 0, y: 0, z: 0, w: 0}
  m_Maskable: 0
  m_OnCullStateChanged:
    m_PersistentCalls:
      m_Calls: []
  m_Sprite: {fileID: 21300000, guid: 0c50ec23525871b41b80c9ffa09795b2, type: 3}
  m_Type: 0
  m_PreserveAspect: 0
  m_FillCenter: 1
  m_FillMethod: 4
  m_FillAmount: 1
  m_FillClockwise: 1
  m_FillOrigin: 0
  m_UseSpriteMesh: 0
  m_PixelsPerUnitMultiplier: 1
--- !u!222 &521942618
CanvasRenderer:
  m_ObjectHideFlags: 0
  m_CorrespondingSourceObject: {fileID: 0}
  m_PrefabInstance: {fileID: 0}
  m_PrefabAsset: {fileID: 0}
  m_GameObject: {fileID: 521942614}
  m_CullTransparentMesh: 1
--- !u!1 &664655866
GameObject:
  m_ObjectHideFlags: 0
  m_CorrespondingSourceObject: {fileID: 0}
  m_PrefabInstance: {fileID: 0}
  m_PrefabAsset: {fileID: 0}
  serializedVersion: 6
  m_Component:
  - component: {fileID: 664655867}
  - component: {fileID: 664655870}
  - component: {fileID: 664655869}
  - component: {fileID: 664655868}
  m_Layer: 5
  m_Name: PreviewImage
  m_TagString: Untagged
  m_Icon: {fileID: 0}
  m_NavMeshLayer: 0
  m_StaticEditorFlags: 0
  m_IsActive: 1
--- !u!224 &664655867
RectTransform:
  m_ObjectHideFlags: 0
  m_CorrespondingSourceObject: {fileID: 0}
  m_PrefabInstance: {fileID: 0}
  m_PrefabAsset: {fileID: 0}
  m_GameObject: {fileID: 664655866}
  m_LocalRotation: {x: 0, y: 0, z: 0, w: 1}
  m_LocalPosition: {x: 0, y: 0, z: 0}
  m_LocalScale: {x: 1, y: 1, z: 1}
  m_ConstrainProportionsScale: 0
  m_Children: []
  m_Father: {fileID: 1714151911}
  m_LocalEulerAnglesHint: {x: 0, y: 0, z: 0}
  m_AnchorMin: {x: 0, y: 0}
  m_AnchorMax: {x: 0, y: 0}
  m_AnchoredPosition: {x: 0, y: 0}
  m_SizeDelta: {x: 0, y: 0}
  m_Pivot: {x: 0.5, y: 0.5}
--- !u!114 &664655868
MonoBehaviour:
  m_ObjectHideFlags: 0
  m_CorrespondingSourceObject: {fileID: 0}
  m_PrefabInstance: {fileID: 0}
  m_PrefabAsset: {fileID: 0}
  m_GameObject: {fileID: 664655866}
  m_Enabled: 1
  m_EditorHideFlags: 0
  m_Script: {fileID: 11500000, guid: 306cc8c2b49d7114eaa3623786fc2126, type: 3}
  m_Name: 
  m_EditorClassIdentifier: UnityEngine.UI::UnityEngine.UI.LayoutElement
  m_IgnoreLayout: 0
  m_MinWidth: -1
  m_MinHeight: -1
  m_PreferredWidth: 180
  m_PreferredHeight: 140
  m_FlexibleWidth: -1
  m_FlexibleHeight: -1
  m_LayoutPriority: 1
--- !u!114 &664655869
MonoBehaviour:
  m_ObjectHideFlags: 0
  m_CorrespondingSourceObject: {fileID: 0}
  m_PrefabInstance: {fileID: 0}
  m_PrefabAsset: {fileID: 0}
  m_GameObject: {fileID: 664655866}
  m_Enabled: 1
  m_EditorHideFlags: 0
  m_Script: {fileID: 11500000, guid: fe87c0e1cc204ed48ad3b37840f39efc, type: 3}
  m_Name: 
  m_EditorClassIdentifier: UnityEngine.UI::UnityEngine.UI.Image
  m_Material: {fileID: 0}
  m_Color: {r: 1, g: 1, b: 1, a: 1}
  m_RaycastTarget: 1
  m_RaycastPadding: {x: 0, y: 0, z: 0, w: 0}
  m_Maskable: 0
  m_OnCullStateChanged:
    m_PersistentCalls:
      m_Calls: []
  m_Sprite: {fileID: 21300000, guid: 0c50ec23525871b41b80c9ffa09795b2, type: 3}
  m_Type: 0
  m_PreserveAspect: 0
  m_FillCenter: 1
  m_FillMethod: 4
  m_FillAmount: 1
  m_FillClockwise: 1
  m_FillOrigin: 0
  m_UseSpriteMesh: 0
  m_PixelsPerUnitMultiplier: 1
--- !u!222 &664655870
CanvasRenderer:
  m_ObjectHideFlags: 0
  m_CorrespondingSourceObject: {fileID: 0}
  m_PrefabInstance: {fileID: 0}
  m_PrefabAsset: {fileID: 0}
  m_GameObject: {fileID: 664655866}
  m_CullTransparentMesh: 1
--- !u!1 &664808180
GameObject:
  m_ObjectHideFlags: 0
  m_CorrespondingSourceObject: {fileID: 0}
  m_PrefabInstance: {fileID: 0}
  m_PrefabAsset: {fileID: 0}
  serializedVersion: 6
  m_Component:
  - component: {fileID: 664808181}
  - component: {fileID: 664808183}
  - component: {fileID: 664808182}
  m_Layer: 5
  m_Name: DateText
  m_TagString: Untagged
  m_Icon: {fileID: 0}
  m_NavMeshLayer: 0
  m_StaticEditorFlags: 0
  m_IsActive: 1
--- !u!224 &664808181
RectTransform:
  m_ObjectHideFlags: 0
  m_CorrespondingSourceObject: {fileID: 0}
  m_PrefabInstance: {fileID: 0}
  m_PrefabAsset: {fileID: 0}
  m_GameObject: {fileID: 664808180}
  m_LocalRotation: {x: -0, y: -0, z: -0, w: 1}
  m_LocalPosition: {x: 0, y: 0, z: 0}
  m_LocalScale: {x: 1, y: 1, z: 1}
  m_ConstrainProportionsScale: 0
  m_Children: []
  m_Father: {fileID: 1506669588}
  m_LocalEulerAnglesHint: {x: 0, y: 0, z: 0}
  m_AnchorMin: {x: 0, y: 0}
  m_AnchorMax: {x: 0, y: 0}
  m_AnchoredPosition: {x: 0, y: 0}
  m_SizeDelta: {x: 0, y: 0}
  m_Pivot: {x: 0.5, y: 0.5}
--- !u!114 &664808182
MonoBehaviour:
  m_ObjectHideFlags: 0
  m_CorrespondingSourceObject: {fileID: 0}
  m_PrefabInstance: {fileID: 0}
  m_PrefabAsset: {fileID: 0}
  m_GameObject: {fileID: 664808180}
  m_Enabled: 1
  m_EditorHideFlags: 0
  m_Script: {fileID: 11500000, guid: f4688fdb7df04437aeb418b961361dc5, type: 3}
  m_Name: 
  m_EditorClassIdentifier: Unity.TextMeshPro::TMPro.TextMeshProUGUI
  m_Material: {fileID: 0}
  m_Color: {r: 1, g: 1, b: 1, a: 1}
  m_RaycastTarget: 1
  m_RaycastPadding: {x: 0, y: 0, z: 0, w: 0}
  m_Maskable: 1
  m_OnCullStateChanged:
    m_PersistentCalls:
      m_Calls: []
  m_text: Sept. 11, 2025
  m_isRightToLeft: 0
  m_fontAsset: {fileID: 11400000, guid: f1654e4d01cbd084ca9c0159a42806c6, type: 2}
  m_sharedMaterial: {fileID: 8044079316821102981, guid: f1654e4d01cbd084ca9c0159a42806c6, type: 2}
  m_fontSharedMaterials: []
  m_fontMaterial: {fileID: 0}
  m_fontMaterials: []
  m_fontColor32:
    serializedVersion: 2
    rgba: 4281479730
  m_fontColor: {r: 0.19607843, g: 0.19607843, b: 0.19607843, a: 1}
  m_enableVertexGradient: 0
  m_colorMode: 3
  m_fontColorGradient:
    topLeft: {r: 1, g: 1, b: 1, a: 1}
    topRight: {r: 1, g: 1, b: 1, a: 1}
    bottomLeft: {r: 1, g: 1, b: 1, a: 1}
    bottomRight: {r: 1, g: 1, b: 1, a: 1}
  m_fontColorGradientPreset: {fileID: 0}
  m_spriteAsset: {fileID: 0}
  m_tintAllSprites: 0
  m_StyleSheet: {fileID: 0}
  m_TextStyleHashCode: -1183493901
  m_overrideHtmlColors: 0
  m_faceColor:
    serializedVersion: 2
    rgba: 4294967295
  m_fontSize: 8
  m_fontSizeBase: 8
  m_fontWeight: 400
  m_enableAutoSizing: 0
  m_fontSizeMin: 18
  m_fontSizeMax: 72
  m_fontStyle: 0
  m_HorizontalAlignment: 2
  m_VerticalAlignment: 512
  m_textAlignment: 65535
  m_characterSpacing: 0
  m_wordSpacing: 0
  m_lineSpacing: 0
  m_lineSpacingMax: 0
  m_paragraphSpacing: 0
  m_charWidthMaxAdj: 0
  m_TextWrappingMode: 1
  m_wordWrappingRatios: 0.4
  m_overflowMode: 0
  m_linkedTextComponent: {fileID: 0}
  parentLinkedComponent: {fileID: 0}
  m_enableKerning: 0
  m_ActiveFontFeatures: 6e72656b
  m_enableExtraPadding: 0
  checkPaddingRequired: 0
  m_isRichText: 1
  m_EmojiFallbackSupport: 1
  m_parseCtrlCharacters: 1
  m_isOrthographic: 1
  m_isCullingEnabled: 0
  m_horizontalMapping: 0
  m_verticalMapping: 0
  m_uvLineOffset: 0
  m_geometrySortingOrder: 0
  m_IsTextObjectScaleStatic: 0
  m_VertexBufferAutoSizeReduction: 0
  m_useMaxVisibleDescender: 1
  m_pageToDisplay: 1
  m_margin: {x: 0, y: 0, z: 0, w: 0}
  m_isUsingLegacyAnimationComponent: 0
  m_isVolumetricText: 0
  m_hasFontAssetChanged: 0
  m_baseMaterial: {fileID: 0}
  m_maskOffset: {x: 0, y: 0, z: 0, w: 0}
--- !u!222 &664808183
CanvasRenderer:
  m_ObjectHideFlags: 0
  m_CorrespondingSourceObject: {fileID: 0}
  m_PrefabInstance: {fileID: 0}
  m_PrefabAsset: {fileID: 0}
  m_GameObject: {fileID: 664808180}
  m_CullTransparentMesh: 1
--- !u!1 &756192406
GameObject:
  m_ObjectHideFlags: 0
  m_CorrespondingSourceObject: {fileID: 0}
  m_PrefabInstance: {fileID: 0}
  m_PrefabAsset: {fileID: 0}
  serializedVersion: 6
  m_Component:
  - component: {fileID: 756192408}
  - component: {fileID: 756192407}
  m_Layer: 0
  m_Name: XR Interaction Manager
  m_TagString: Untagged
  m_Icon: {fileID: 0}
  m_NavMeshLayer: 0
  m_StaticEditorFlags: 0
  m_IsActive: 1
--- !u!114 &756192407
MonoBehaviour:
  m_ObjectHideFlags: 0
  m_CorrespondingSourceObject: {fileID: 0}
  m_PrefabInstance: {fileID: 0}
  m_PrefabAsset: {fileID: 0}
  m_GameObject: {fileID: 756192406}
  m_Enabled: 1
  m_EditorHideFlags: 0
  m_Script: {fileID: 11500000, guid: 83e4e6cca11330d4088d729ab4fc9d9f, type: 3}
  m_Name: 
  m_EditorClassIdentifier: 
  m_StartingHoverFilters: []
  m_StartingSelectFilters: []
--- !u!4 &756192408
Transform:
  m_ObjectHideFlags: 0
  m_CorrespondingSourceObject: {fileID: 0}
  m_PrefabInstance: {fileID: 0}
  m_PrefabAsset: {fileID: 0}
  m_GameObject: {fileID: 756192406}
  serializedVersion: 2
  m_LocalRotation: {x: 0, y: 0, z: 0, w: 1}
  m_LocalPosition: {x: -1.6751227, y: -2.2229433, z: -23.114769}
  m_LocalScale: {x: 1, y: 1, z: 1}
  m_ConstrainProportionsScale: 0
  m_Children: []
  m_Father: {fileID: 0}
  m_LocalEulerAnglesHint: {x: 0, y: 0, z: 0}
--- !u!1 &792778974
GameObject:
  m_ObjectHideFlags: 0
  m_CorrespondingSourceObject: {fileID: 0}
  m_PrefabInstance: {fileID: 0}
  m_PrefabAsset: {fileID: 0}
  serializedVersion: 6
  m_Component:
  - component: {fileID: 792778975}
  - component: {fileID: 792778977}
  - component: {fileID: 792778976}
  m_Layer: 5
  m_Name: DateText
  m_TagString: Untagged
  m_Icon: {fileID: 0}
  m_NavMeshLayer: 0
  m_StaticEditorFlags: 0
  m_IsActive: 1
--- !u!224 &792778975
RectTransform:
  m_ObjectHideFlags: 0
  m_CorrespondingSourceObject: {fileID: 0}
  m_PrefabInstance: {fileID: 0}
  m_PrefabAsset: {fileID: 0}
  m_GameObject: {fileID: 792778974}
  m_LocalRotation: {x: -0, y: -0, z: -0, w: 1}
  m_LocalPosition: {x: 0, y: 0, z: 0}
  m_LocalScale: {x: 1, y: 1, z: 1}
  m_ConstrainProportionsScale: 0
  m_Children: []
  m_Father: {fileID: 143294054}
  m_LocalEulerAnglesHint: {x: 0, y: 0, z: 0}
  m_AnchorMin: {x: 0, y: 0}
  m_AnchorMax: {x: 0, y: 0}
  m_AnchoredPosition: {x: 0, y: 0}
  m_SizeDelta: {x: 0, y: 0}
  m_Pivot: {x: 0.5, y: 0.5}
--- !u!114 &792778976
MonoBehaviour:
  m_ObjectHideFlags: 0
  m_CorrespondingSourceObject: {fileID: 0}
  m_PrefabInstance: {fileID: 0}
  m_PrefabAsset: {fileID: 0}
  m_GameObject: {fileID: 792778974}
  m_Enabled: 1
  m_EditorHideFlags: 0
  m_Script: {fileID: 11500000, guid: f4688fdb7df04437aeb418b961361dc5, type: 3}
  m_Name: 
  m_EditorClassIdentifier: Unity.TextMeshPro::TMPro.TextMeshProUGUI
  m_Material: {fileID: 0}
  m_Color: {r: 1, g: 1, b: 1, a: 1}
  m_RaycastTarget: 1
  m_RaycastPadding: {x: 0, y: 0, z: 0, w: 0}
  m_Maskable: 1
  m_OnCullStateChanged:
    m_PersistentCalls:
      m_Calls: []
  m_text: Aug. 22, 2025
  m_isRightToLeft: 0
  m_fontAsset: {fileID: 11400000, guid: f1654e4d01cbd084ca9c0159a42806c6, type: 2}
  m_sharedMaterial: {fileID: 8044079316821102981, guid: f1654e4d01cbd084ca9c0159a42806c6, type: 2}
  m_fontSharedMaterials: []
  m_fontMaterial: {fileID: 0}
  m_fontMaterials: []
  m_fontColor32:
    serializedVersion: 2
    rgba: 4281479730
  m_fontColor: {r: 0.19607843, g: 0.19607843, b: 0.19607843, a: 1}
  m_enableVertexGradient: 0
  m_colorMode: 3
  m_fontColorGradient:
    topLeft: {r: 1, g: 1, b: 1, a: 1}
    topRight: {r: 1, g: 1, b: 1, a: 1}
    bottomLeft: {r: 1, g: 1, b: 1, a: 1}
    bottomRight: {r: 1, g: 1, b: 1, a: 1}
  m_fontColorGradientPreset: {fileID: 0}
  m_spriteAsset: {fileID: 0}
  m_tintAllSprites: 0
  m_StyleSheet: {fileID: 0}
  m_TextStyleHashCode: -1183493901
  m_overrideHtmlColors: 0
  m_faceColor:
    serializedVersion: 2
    rgba: 4294967295
  m_fontSize: 8
  m_fontSizeBase: 8
  m_fontWeight: 400
  m_enableAutoSizing: 0
  m_fontSizeMin: 18
  m_fontSizeMax: 72
  m_fontStyle: 0
  m_HorizontalAlignment: 2
  m_VerticalAlignment: 512
  m_textAlignment: 65535
  m_characterSpacing: 0
  m_wordSpacing: 0
  m_lineSpacing: 0
  m_lineSpacingMax: 0
  m_paragraphSpacing: 0
  m_charWidthMaxAdj: 0
  m_TextWrappingMode: 1
  m_wordWrappingRatios: 0.4
  m_overflowMode: 0
  m_linkedTextComponent: {fileID: 0}
  parentLinkedComponent: {fileID: 0}
  m_enableKerning: 0
  m_ActiveFontFeatures: 6e72656b
  m_enableExtraPadding: 0
  checkPaddingRequired: 0
  m_isRichText: 1
  m_EmojiFallbackSupport: 1
  m_parseCtrlCharacters: 1
  m_isOrthographic: 1
  m_isCullingEnabled: 0
  m_horizontalMapping: 0
  m_verticalMapping: 0
  m_uvLineOffset: 0
  m_geometrySortingOrder: 0
  m_IsTextObjectScaleStatic: 0
  m_VertexBufferAutoSizeReduction: 0
  m_useMaxVisibleDescender: 1
  m_pageToDisplay: 1
  m_margin: {x: 0, y: 0, z: 0, w: 0}
  m_isUsingLegacyAnimationComponent: 0
  m_isVolumetricText: 0
  m_hasFontAssetChanged: 0
  m_baseMaterial: {fileID: 0}
  m_maskOffset: {x: 0, y: 0, z: 0, w: 0}
--- !u!222 &792778977
CanvasRenderer:
  m_ObjectHideFlags: 0
  m_CorrespondingSourceObject: {fileID: 0}
  m_PrefabInstance: {fileID: 0}
  m_PrefabAsset: {fileID: 0}
  m_GameObject: {fileID: 792778974}
  m_CullTransparentMesh: 1
--- !u!1 &929182424
GameObject:
  m_ObjectHideFlags: 0
  m_CorrespondingSourceObject: {fileID: 0}
  m_PrefabInstance: {fileID: 0}
  m_PrefabAsset: {fileID: 0}
  serializedVersion: 6
  m_Component:
  - component: {fileID: 929182425}
  - component: {fileID: 929182429}
  - component: {fileID: 929182428}
  - component: {fileID: 929182427}
  - component: {fileID: 929182426}
  m_Layer: 0
  m_Name: Canvas
  m_TagString: Untagged
  m_Icon: {fileID: 0}
  m_NavMeshLayer: 0
  m_StaticEditorFlags: 0
  m_IsActive: 1
--- !u!224 &929182425
RectTransform:
  m_ObjectHideFlags: 0
  m_CorrespondingSourceObject: {fileID: 0}
  m_PrefabInstance: {fileID: 0}
  m_PrefabAsset: {fileID: 0}
  m_GameObject: {fileID: 929182424}
  m_LocalRotation: {x: 0.7071068, y: 0, z: 0, w: 0.7071068}
  m_LocalPosition: {x: 0, y: 0, z: -0.068}
  m_LocalScale: {x: 0.005, y: 0.005, z: 0.005}
  m_ConstrainProportionsScale: 0
  m_Children:
  - {fileID: 2010055282}
  m_Father: {fileID: 497276363}
  m_LocalEulerAnglesHint: {x: 90, y: 0, z: 0}
  m_AnchorMin: {x: 0.5, y: 0.5}
  m_AnchorMax: {x: 0.5, y: 0.5}
  m_AnchoredPosition: {x: 0.287, y: 0}
  m_SizeDelta: {x: 100, y: 100}
  m_Pivot: {x: 0.5, y: 0.5}
--- !u!114 &929182426
MonoBehaviour:
  m_ObjectHideFlags: 0
  m_CorrespondingSourceObject: {fileID: 0}
  m_PrefabInstance: {fileID: 0}
  m_PrefabAsset: {fileID: 0}
  m_GameObject: {fileID: 929182424}
  m_Enabled: 1
  m_EditorHideFlags: 0
  m_Script: {fileID: 11500000, guid: 7951c64acb0fa62458bf30a60089fe2d, type: 3}
  m_Name: 
  m_EditorClassIdentifier: Unity.XR.Interaction.Toolkit::UnityEngine.XR.Interaction.Toolkit.UI.TrackedDeviceGraphicRaycaster
  m_IgnoreReversedGraphics: 0
  m_CheckFor2DOcclusion: 0
  m_CheckFor3DOcclusion: 0
  m_BlockingMask:
    serializedVersion: 2
    m_Bits: 4294967295
  m_RaycastTriggerInteraction: 1
--- !u!114 &929182427
MonoBehaviour:
  m_ObjectHideFlags: 0
  m_CorrespondingSourceObject: {fileID: 0}
  m_PrefabInstance: {fileID: 0}
  m_PrefabAsset: {fileID: 0}
  m_GameObject: {fileID: 929182424}
  m_Enabled: 1
  m_EditorHideFlags: 0
  m_Script: {fileID: 11500000, guid: dc42784cf147c0c48a680349fa168899, type: 3}
  m_Name: 
  m_EditorClassIdentifier: UnityEngine.UI::UnityEngine.UI.GraphicRaycaster
  m_IgnoreReversedGraphics: 1
  m_BlockingObjects: 0
  m_BlockingMask:
    serializedVersion: 2
    m_Bits: 4294967295
--- !u!114 &929182428
MonoBehaviour:
  m_ObjectHideFlags: 0
  m_CorrespondingSourceObject: {fileID: 0}
  m_PrefabInstance: {fileID: 0}
  m_PrefabAsset: {fileID: 0}
  m_GameObject: {fileID: 929182424}
  m_Enabled: 1
  m_EditorHideFlags: 0
  m_Script: {fileID: 11500000, guid: 0cd44c1031e13a943bb63640046fad76, type: 3}
  m_Name: 
  m_EditorClassIdentifier: UnityEngine.UI::UnityEngine.UI.CanvasScaler
  m_UiScaleMode: 0
  m_ReferencePixelsPerUnit: 100
  m_ScaleFactor: 1
  m_ReferenceResolution: {x: 800, y: 600}
  m_ScreenMatchMode: 0
  m_MatchWidthOrHeight: 0
  m_PhysicalUnit: 3
  m_FallbackScreenDPI: 96
  m_DefaultSpriteDPI: 96
  m_DynamicPixelsPerUnit: 1
  m_PresetInfoIsWorld: 1
--- !u!223 &929182429
Canvas:
  m_ObjectHideFlags: 0
  m_CorrespondingSourceObject: {fileID: 0}
  m_PrefabInstance: {fileID: 0}
  m_PrefabAsset: {fileID: 0}
  m_GameObject: {fileID: 929182424}
  m_Enabled: 1
  serializedVersion: 3
  m_RenderMode: 2
  m_Camera: {fileID: 1490005080}
  m_PlaneDistance: 100
  m_PixelPerfect: 0
  m_ReceivesEvents: 1
  m_OverrideSorting: 0
  m_OverridePixelPerfect: 0
  m_SortingBucketNormalizedSize: 0
  m_VertexColorAlwaysGammaSpace: 0
  m_AdditionalShaderChannelsFlag: 25
  m_UpdateRectTransformForStandalone: 0
  m_SortingLayerID: 0
  m_SortingOrder: 0
  m_TargetDisplay: 0
--- !u!1 &1006570770
GameObject:
  m_ObjectHideFlags: 0
  m_CorrespondingSourceObject: {fileID: 0}
  m_PrefabInstance: {fileID: 0}
  m_PrefabAsset: {fileID: 0}
  serializedVersion: 6
  m_Component:
  - component: {fileID: 1006570771}
  - component: {fileID: 1006570774}
  - component: {fileID: 1006570773}
  - component: {fileID: 1006570772}
  m_Layer: 5
  m_Name: PreviewImage
  m_TagString: Untagged
  m_Icon: {fileID: 0}
  m_NavMeshLayer: 0
  m_StaticEditorFlags: 0
  m_IsActive: 1
--- !u!224 &1006570771
RectTransform:
  m_ObjectHideFlags: 0
  m_CorrespondingSourceObject: {fileID: 0}
  m_PrefabInstance: {fileID: 0}
  m_PrefabAsset: {fileID: 0}
  m_GameObject: {fileID: 1006570770}
  m_LocalRotation: {x: 0, y: 0, z: 0, w: 1}
  m_LocalPosition: {x: 0, y: 0, z: 0}
  m_LocalScale: {x: 1, y: 1, z: 1}
  m_ConstrainProportionsScale: 0
  m_Children: []
  m_Father: {fileID: 1556625217}
  m_LocalEulerAnglesHint: {x: 0, y: 0, z: 0}
  m_AnchorMin: {x: 0, y: 0}
  m_AnchorMax: {x: 0, y: 0}
  m_AnchoredPosition: {x: 0, y: 0}
  m_SizeDelta: {x: 0, y: 0}
  m_Pivot: {x: 0.5, y: 0.5}
--- !u!114 &1006570772
MonoBehaviour:
  m_ObjectHideFlags: 0
  m_CorrespondingSourceObject: {fileID: 0}
  m_PrefabInstance: {fileID: 0}
  m_PrefabAsset: {fileID: 0}
  m_GameObject: {fileID: 1006570770}
  m_Enabled: 1
  m_EditorHideFlags: 0
  m_Script: {fileID: 11500000, guid: 306cc8c2b49d7114eaa3623786fc2126, type: 3}
  m_Name: 
  m_EditorClassIdentifier: UnityEngine.UI::UnityEngine.UI.LayoutElement
  m_IgnoreLayout: 0
  m_MinWidth: -1
  m_MinHeight: -1
  m_PreferredWidth: 180
  m_PreferredHeight: 140
  m_FlexibleWidth: -1
  m_FlexibleHeight: -1
  m_LayoutPriority: 1
--- !u!114 &1006570773
MonoBehaviour:
  m_ObjectHideFlags: 0
  m_CorrespondingSourceObject: {fileID: 0}
  m_PrefabInstance: {fileID: 0}
  m_PrefabAsset: {fileID: 0}
  m_GameObject: {fileID: 1006570770}
  m_Enabled: 1
  m_EditorHideFlags: 0
  m_Script: {fileID: 11500000, guid: fe87c0e1cc204ed48ad3b37840f39efc, type: 3}
  m_Name: 
  m_EditorClassIdentifier: UnityEngine.UI::UnityEngine.UI.Image
  m_Material: {fileID: 0}
  m_Color: {r: 1, g: 1, b: 1, a: 1}
  m_RaycastTarget: 1
  m_RaycastPadding: {x: 0, y: 0, z: 0, w: 0}
  m_Maskable: 0
  m_OnCullStateChanged:
    m_PersistentCalls:
      m_Calls: []
  m_Sprite: {fileID: 21300000, guid: 0c50ec23525871b41b80c9ffa09795b2, type: 3}
  m_Type: 0
  m_PreserveAspect: 0
  m_FillCenter: 1
  m_FillMethod: 4
  m_FillAmount: 1
  m_FillClockwise: 1
  m_FillOrigin: 0
  m_UseSpriteMesh: 0
  m_PixelsPerUnitMultiplier: 1
--- !u!222 &1006570774
CanvasRenderer:
  m_ObjectHideFlags: 0
  m_CorrespondingSourceObject: {fileID: 0}
  m_PrefabInstance: {fileID: 0}
  m_PrefabAsset: {fileID: 0}
  m_GameObject: {fileID: 1006570770}
  m_CullTransparentMesh: 1
--- !u!1 &1151515120
GameObject:
  m_ObjectHideFlags: 0
  m_CorrespondingSourceObject: {fileID: 0}
  m_PrefabInstance: {fileID: 0}
  m_PrefabAsset: {fileID: 0}
  serializedVersion: 6
  m_Component:
  - component: {fileID: 1151515121}
  - component: {fileID: 1151515123}
  - component: {fileID: 1151515122}
  m_Layer: 5
  m_Name: TitleText
  m_TagString: Untagged
  m_Icon: {fileID: 0}
  m_NavMeshLayer: 0
  m_StaticEditorFlags: 0
  m_IsActive: 1
--- !u!224 &1151515121
RectTransform:
  m_ObjectHideFlags: 0
  m_CorrespondingSourceObject: {fileID: 0}
  m_PrefabInstance: {fileID: 0}
  m_PrefabAsset: {fileID: 0}
  m_GameObject: {fileID: 1151515120}
  m_LocalRotation: {x: -0, y: -0, z: -0, w: 1}
  m_LocalPosition: {x: 0, y: 0, z: 0}
  m_LocalScale: {x: 1, y: 1, z: 1}
  m_ConstrainProportionsScale: 0
  m_Children: []
  m_Father: {fileID: 1506669588}
  m_LocalEulerAnglesHint: {x: 0, y: 0, z: 0}
  m_AnchorMin: {x: 0, y: 0}
  m_AnchorMax: {x: 0, y: 0}
  m_AnchoredPosition: {x: 0, y: 0}
  m_SizeDelta: {x: 0, y: 0}
  m_Pivot: {x: 0.5, y: 0.5}
--- !u!114 &1151515122
MonoBehaviour:
  m_ObjectHideFlags: 0
  m_CorrespondingSourceObject: {fileID: 0}
  m_PrefabInstance: {fileID: 0}
  m_PrefabAsset: {fileID: 0}
  m_GameObject: {fileID: 1151515120}
  m_Enabled: 1
  m_EditorHideFlags: 0
  m_Script: {fileID: 11500000, guid: f4688fdb7df04437aeb418b961361dc5, type: 3}
  m_Name: 
  m_EditorClassIdentifier: Unity.TextMeshPro::TMPro.TextMeshProUGUI
  m_Material: {fileID: 0}
  m_Color: {r: 1, g: 1, b: 1, a: 1}
  m_RaycastTarget: 1
  m_RaycastPadding: {x: 0, y: 0, z: 0, w: 0}
  m_Maskable: 1
  m_OnCullStateChanged:
    m_PersistentCalls:
      m_Calls: []
  m_text: Tannery Park, ON
  m_isRightToLeft: 0
  m_fontAsset: {fileID: 11400000, guid: f1654e4d01cbd084ca9c0159a42806c6, type: 2}
  m_sharedMaterial: {fileID: 8044079316821102981, guid: f1654e4d01cbd084ca9c0159a42806c6, type: 2}
  m_fontSharedMaterials: []
  m_fontMaterial: {fileID: 0}
  m_fontMaterials: []
  m_fontColor32:
    serializedVersion: 2
    rgba: 4281479730
  m_fontColor: {r: 0.19607843, g: 0.19607843, b: 0.19607843, a: 1}
  m_enableVertexGradient: 0
  m_colorMode: 3
  m_fontColorGradient:
    topLeft: {r: 1, g: 1, b: 1, a: 1}
    topRight: {r: 1, g: 1, b: 1, a: 1}
    bottomLeft: {r: 1, g: 1, b: 1, a: 1}
    bottomRight: {r: 1, g: 1, b: 1, a: 1}
  m_fontColorGradientPreset: {fileID: 0}
  m_spriteAsset: {fileID: 0}
  m_tintAllSprites: 0
  m_StyleSheet: {fileID: 0}
  m_TextStyleHashCode: -1183493901
  m_overrideHtmlColors: 0
  m_faceColor:
    serializedVersion: 2
    rgba: 4294967295
  m_fontSize: 12
  m_fontSizeBase: 12
  m_fontWeight: 400
  m_enableAutoSizing: 0
  m_fontSizeMin: 18
  m_fontSizeMax: 72
  m_fontStyle: 0
  m_HorizontalAlignment: 2
  m_VerticalAlignment: 512
  m_textAlignment: 65535
  m_characterSpacing: 0
  m_wordSpacing: 0
  m_lineSpacing: 0
  m_lineSpacingMax: 0
  m_paragraphSpacing: 0
  m_charWidthMaxAdj: 0
  m_TextWrappingMode: 1
  m_wordWrappingRatios: 0.4
  m_overflowMode: 0
  m_linkedTextComponent: {fileID: 0}
  parentLinkedComponent: {fileID: 0}
  m_enableKerning: 0
  m_ActiveFontFeatures: 6e72656b
  m_enableExtraPadding: 0
  checkPaddingRequired: 0
  m_isRichText: 1
  m_EmojiFallbackSupport: 1
  m_parseCtrlCharacters: 1
  m_isOrthographic: 1
  m_isCullingEnabled: 0
  m_horizontalMapping: 0
  m_verticalMapping: 0
  m_uvLineOffset: 0
  m_geometrySortingOrder: 0
  m_IsTextObjectScaleStatic: 0
  m_VertexBufferAutoSizeReduction: 0
  m_useMaxVisibleDescender: 1
  m_pageToDisplay: 1
  m_margin: {x: 0, y: 0, z: 0, w: 0}
  m_isUsingLegacyAnimationComponent: 0
  m_isVolumetricText: 0
  m_hasFontAssetChanged: 0
  m_baseMaterial: {fileID: 0}
  m_maskOffset: {x: 0, y: 0, z: 0, w: 0}
--- !u!222 &1151515123
CanvasRenderer:
  m_ObjectHideFlags: 0
  m_CorrespondingSourceObject: {fileID: 0}
  m_PrefabInstance: {fileID: 0}
  m_PrefabAsset: {fileID: 0}
  m_GameObject: {fileID: 1151515120}
  m_CullTransparentMesh: 1
--- !u!1 &1169149560
GameObject:
  m_ObjectHideFlags: 0
  m_CorrespondingSourceObject: {fileID: 0}
  m_PrefabInstance: {fileID: 0}
  m_PrefabAsset: {fileID: 0}
  serializedVersion: 6
  m_Component:
  - component: {fileID: 1169149561}
  - component: {fileID: 1169149563}
  - component: {fileID: 1169149562}
  m_Layer: 0
  m_Name: Text (TMP)
  m_TagString: Untagged
  m_Icon: {fileID: 0}
  m_NavMeshLayer: 0
  m_StaticEditorFlags: 0
  m_IsActive: 1
--- !u!224 &1169149561
RectTransform:
  m_ObjectHideFlags: 0
  m_CorrespondingSourceObject: {fileID: 0}
  m_PrefabInstance: {fileID: 0}
  m_PrefabAsset: {fileID: 0}
  m_GameObject: {fileID: 1169149560}
  m_LocalRotation: {x: -0, y: -0, z: -0, w: 1}
  m_LocalPosition: {x: 0, y: 0, z: 0}
  m_LocalScale: {x: 1, y: 1, z: 1}
  m_ConstrainProportionsScale: 0
  m_Children: []
  m_Father: {fileID: 2010055282}
  m_LocalEulerAnglesHint: {x: 0, y: 0, z: 0}
  m_AnchorMin: {x: 0, y: 0}
  m_AnchorMax: {x: 1, y: 1}
  m_AnchoredPosition: {x: 0, y: 0}
  m_SizeDelta: {x: 0, y: 0}
  m_Pivot: {x: 0.5, y: 0.5}
--- !u!114 &1169149562
MonoBehaviour:
  m_ObjectHideFlags: 0
  m_CorrespondingSourceObject: {fileID: 0}
  m_PrefabInstance: {fileID: 0}
  m_PrefabAsset: {fileID: 0}
  m_GameObject: {fileID: 1169149560}
  m_Enabled: 1
  m_EditorHideFlags: 0
  m_Script: {fileID: 11500000, guid: f4688fdb7df04437aeb418b961361dc5, type: 3}
  m_Name: 
  m_EditorClassIdentifier: Unity.TextMeshPro::TMPro.TextMeshProUGUI
  m_Material: {fileID: 0}
  m_Color: {r: 1, g: 1, b: 1, a: 1}
  m_RaycastTarget: 1
  m_RaycastPadding: {x: 0, y: 0, z: 0, w: 0}
  m_Maskable: 1
  m_OnCullStateChanged:
    m_PersistentCalls:
      m_Calls: []
  m_text: Place Mesh
  m_isRightToLeft: 0
  m_fontAsset: {fileID: 11400000, guid: 8f586378b4e144a9851e7b34d9b748ee, type: 2}
  m_sharedMaterial: {fileID: 2180264, guid: 8f586378b4e144a9851e7b34d9b748ee, type: 2}
  m_fontSharedMaterials: []
  m_fontMaterial: {fileID: 0}
  m_fontMaterials: []
  m_fontColor32:
    serializedVersion: 2
    rgba: 4281479730
  m_fontColor: {r: 0.19607843, g: 0.19607843, b: 0.19607843, a: 1}
  m_enableVertexGradient: 0
  m_colorMode: 3
  m_fontColorGradient:
    topLeft: {r: 1, g: 1, b: 1, a: 1}
    topRight: {r: 1, g: 1, b: 1, a: 1}
    bottomLeft: {r: 1, g: 1, b: 1, a: 1}
    bottomRight: {r: 1, g: 1, b: 1, a: 1}
  m_fontColorGradientPreset: {fileID: 0}
  m_spriteAsset: {fileID: 0}
  m_tintAllSprites: 0
  m_StyleSheet: {fileID: 0}
  m_TextStyleHashCode: -1183493901
  m_overrideHtmlColors: 0
  m_faceColor:
    serializedVersion: 2
    rgba: 4294967295
  m_fontSize: 6
  m_fontSizeBase: 6
  m_fontWeight: 400
  m_enableAutoSizing: 0
  m_fontSizeMin: 18
  m_fontSizeMax: 72
  m_fontStyle: 0
  m_HorizontalAlignment: 2
  m_VerticalAlignment: 512
  m_textAlignment: 65535
  m_characterSpacing: 0
  m_wordSpacing: 0
  m_lineSpacing: 0
  m_lineSpacingMax: 0
  m_paragraphSpacing: 0
  m_charWidthMaxAdj: 0
  m_TextWrappingMode: 1
  m_wordWrappingRatios: 0.4
  m_overflowMode: 0
  m_linkedTextComponent: {fileID: 0}
  parentLinkedComponent: {fileID: 0}
  m_enableKerning: 0
  m_ActiveFontFeatures: 6e72656b
  m_enableExtraPadding: 0
  checkPaddingRequired: 0
  m_isRichText: 1
  m_EmojiFallbackSupport: 1
  m_parseCtrlCharacters: 1
  m_isOrthographic: 1
  m_isCullingEnabled: 0
  m_horizontalMapping: 0
  m_verticalMapping: 0
  m_uvLineOffset: 0
  m_geometrySortingOrder: 0
  m_IsTextObjectScaleStatic: 0
  m_VertexBufferAutoSizeReduction: 0
  m_useMaxVisibleDescender: 1
  m_pageToDisplay: 1
  m_margin: {x: 0, y: 0, z: 0, w: 0}
  m_isUsingLegacyAnimationComponent: 0
  m_isVolumetricText: 0
  m_hasFontAssetChanged: 0
  m_baseMaterial: {fileID: 0}
  m_maskOffset: {x: 0, y: 0, z: 0, w: 0}
--- !u!222 &1169149563
CanvasRenderer:
  m_ObjectHideFlags: 0
  m_CorrespondingSourceObject: {fileID: 0}
  m_PrefabInstance: {fileID: 0}
  m_PrefabAsset: {fileID: 0}
  m_GameObject: {fileID: 1169149560}
  m_CullTransparentMesh: 1
--- !u!1 &1249617917
GameObject:
  m_ObjectHideFlags: 0
  m_CorrespondingSourceObject: {fileID: 0}
  m_PrefabInstance: {fileID: 0}
  m_PrefabAsset: {fileID: 0}
  serializedVersion: 6
  m_Component:
  - component: {fileID: 1249617921}
  - component: {fileID: 1249617920}
  - component: {fileID: 1249617919}
  - component: {fileID: 1249617918}
  - component: {fileID: 1249617922}
  m_Layer: 0
  m_Name: Plane
  m_TagString: Untagged
  m_Icon: {fileID: 0}
  m_NavMeshLayer: 0
  m_StaticEditorFlags: 0
  m_IsActive: 1
--- !u!64 &1249617918
MeshCollider:
  m_ObjectHideFlags: 0
  m_CorrespondingSourceObject: {fileID: 0}
  m_PrefabInstance: {fileID: 0}
  m_PrefabAsset: {fileID: 0}
  m_GameObject: {fileID: 1249617917}
  m_Material: {fileID: 0}
  m_IncludeLayers:
    serializedVersion: 2
    m_Bits: 0
  m_ExcludeLayers:
    serializedVersion: 2
    m_Bits: 0
  m_LayerOverridePriority: 0
  m_IsTrigger: 0
  m_ProvidesContacts: 0
  m_Enabled: 1
  serializedVersion: 5
  m_Convex: 0
  m_CookingOptions: 30
  m_Mesh: {fileID: 10209, guid: 0000000000000000e000000000000000, type: 0}
--- !u!23 &1249617919
MeshRenderer:
  m_ObjectHideFlags: 0
  m_CorrespondingSourceObject: {fileID: 0}
  m_PrefabInstance: {fileID: 0}
  m_PrefabAsset: {fileID: 0}
  m_GameObject: {fileID: 1249617917}
  m_Enabled: 0
  m_CastShadows: 1
  m_ReceiveShadows: 1
  m_DynamicOccludee: 1
  m_StaticShadowCaster: 0
  m_MotionVectors: 1
  m_LightProbeUsage: 1
  m_ReflectionProbeUsage: 1
  m_RayTracingMode: 2
  m_RayTraceProcedural: 0
  m_RayTracingAccelStructBuildFlagsOverride: 0
  m_RayTracingAccelStructBuildFlags: 1
  m_SmallMeshCulling: 1
  m_ForceMeshLod: -1
  m_MeshLodSelectionBias: 0
  m_RenderingLayerMask: 1
  m_RendererPriority: 0
  m_Materials:
  - {fileID: 2100000, guid: 40d5f39ae0668b14f9d71f56c2981be7, type: 2}
  m_StaticBatchInfo:
    firstSubMesh: 0
    subMeshCount: 0
  m_StaticBatchRoot: {fileID: 0}
  m_ProbeAnchor: {fileID: 0}
  m_LightProbeVolumeOverride: {fileID: 0}
  m_ScaleInLightmap: 1
  m_ReceiveGI: 1
  m_PreserveUVs: 0
  m_IgnoreNormalsForChartDetection: 0
  m_ImportantGI: 0
  m_StitchLightmapSeams: 1
  m_SelectedEditorRenderState: 3
  m_MinimumChartSize: 4
  m_AutoUVMaxDistance: 0.5
  m_AutoUVMaxAngle: 89
  m_LightmapParameters: {fileID: 0}
  m_GlobalIlluminationMeshLod: 0
  m_SortingLayerID: 0
  m_SortingLayer: 0
  m_SortingOrder: 0
  m_AdditionalVertexStreams: {fileID: 0}
--- !u!33 &1249617920
MeshFilter:
  m_ObjectHideFlags: 0
  m_CorrespondingSourceObject: {fileID: 0}
  m_PrefabInstance: {fileID: 0}
  m_PrefabAsset: {fileID: 0}
  m_GameObject: {fileID: 1249617917}
  m_Mesh: {fileID: 10209, guid: 0000000000000000e000000000000000, type: 0}
--- !u!4 &1249617921
Transform:
  m_ObjectHideFlags: 0
  m_CorrespondingSourceObject: {fileID: 0}
  m_PrefabInstance: {fileID: 0}
  m_PrefabAsset: {fileID: 0}
  m_GameObject: {fileID: 1249617917}
  serializedVersion: 2
  m_LocalRotation: {x: 0, y: 0, z: 0, w: 1}
  m_LocalPosition: {x: 0, y: 0, z: 0}
  m_LocalScale: {x: 10, y: 10, z: 10}
  m_ConstrainProportionsScale: 0
  m_Children: []
  m_Father: {fileID: 0}
  m_LocalEulerAnglesHint: {x: 0, y: 0, z: 0}
--- !u!114 &1249617922
MonoBehaviour:
  m_ObjectHideFlags: 0
  m_CorrespondingSourceObject: {fileID: 0}
  m_PrefabInstance: {fileID: 0}
  m_PrefabAsset: {fileID: 0}
  m_GameObject: {fileID: 1249617917}
  m_Enabled: 1
  m_EditorHideFlags: 0
  m_Script: {fileID: 11500000, guid: 38f6bf3d943ac7945842268c9ef1dca6, type: 3}
  m_Name: 
  m_EditorClassIdentifier: 
  m_InteractionManager: {fileID: 0}
  m_Colliders: []
  m_InteractionLayers:
    m_Bits: 2147483648
  m_DistanceCalculationMode: 1
  m_SelectMode: 1
  m_FocusMode: 1
  m_CustomReticle: {fileID: 0}
  m_AllowGazeInteraction: 0
  m_AllowGazeSelect: 0
  m_OverrideGazeTimeToSelect: 0
  m_GazeTimeToSelect: 0.5
  m_OverrideTimeToAutoDeselectGaze: 0
  m_TimeToAutoDeselectGaze: 3
  m_AllowGazeAssistance: 0
  m_FirstHoverEntered:
    m_PersistentCalls:
      m_Calls: []
  m_LastHoverExited:
    m_PersistentCalls:
      m_Calls: []
  m_HoverEntered:
    m_PersistentCalls:
      m_Calls: []
  m_HoverExited:
    m_PersistentCalls:
      m_Calls: []
  m_FirstSelectEntered:
    m_PersistentCalls:
      m_Calls: []
  m_LastSelectExited:
    m_PersistentCalls:
      m_Calls: []
  m_SelectEntered:
    m_PersistentCalls:
      m_Calls: []
  m_SelectExited:
    m_PersistentCalls:
      m_Calls: []
  m_FirstFocusEntered:
    m_PersistentCalls:
      m_Calls: []
  m_LastFocusExited:
    m_PersistentCalls:
      m_Calls: []
  m_FocusEntered:
    m_PersistentCalls:
      m_Calls: []
  m_FocusExited:
    m_PersistentCalls:
      m_Calls: []
  m_Activated:
    m_PersistentCalls:
      m_Calls: []
  m_Deactivated:
    m_PersistentCalls:
      m_Calls: []
  m_StartingHoverFilters: []
  m_StartingSelectFilters: []
  m_StartingInteractionStrengthFilters: []
  m_TeleportationProvider: {fileID: 0}
  m_MatchOrientation: 0
  m_MatchDirectionalInput: 1
  m_TeleportTrigger: 0
  m_FilterSelectionByHitNormal: 0
  m_UpNormalToleranceDegrees: 30
  m_Teleporting:
    m_PersistentCalls:
      m_Calls: []
--- !u!1 &1349581463
GameObject:
  m_ObjectHideFlags: 0
  m_CorrespondingSourceObject: {fileID: 0}
  m_PrefabInstance: {fileID: 0}
  m_PrefabAsset: {fileID: 0}
  serializedVersion: 6
  m_Component:
  - component: {fileID: 1349581464}
  - component: {fileID: 1349581466}
  - component: {fileID: 1349581465}
  m_Layer: 5
  m_Name: TitleText
  m_TagString: Untagged
  m_Icon: {fileID: 0}
  m_NavMeshLayer: 0
  m_StaticEditorFlags: 0
  m_IsActive: 1
--- !u!224 &1349581464
RectTransform:
  m_ObjectHideFlags: 0
  m_CorrespondingSourceObject: {fileID: 0}
  m_PrefabInstance: {fileID: 0}
  m_PrefabAsset: {fileID: 0}
  m_GameObject: {fileID: 1349581463}
  m_LocalRotation: {x: -0, y: -0, z: -0, w: 1}
  m_LocalPosition: {x: 0, y: 0, z: 0}
  m_LocalScale: {x: 1, y: 1, z: 1}
  m_ConstrainProportionsScale: 0
  m_Children: []
  m_Father: {fileID: 1714151911}
  m_LocalEulerAnglesHint: {x: 0, y: 0, z: 0}
  m_AnchorMin: {x: 0, y: 0}
  m_AnchorMax: {x: 0, y: 0}
  m_AnchoredPosition: {x: 0, y: 0}
  m_SizeDelta: {x: 0, y: 0}
  m_Pivot: {x: 0.5, y: 0.5}
--- !u!114 &1349581465
MonoBehaviour:
  m_ObjectHideFlags: 0
  m_CorrespondingSourceObject: {fileID: 0}
  m_PrefabInstance: {fileID: 0}
  m_PrefabAsset: {fileID: 0}
  m_GameObject: {fileID: 1349581463}
  m_Enabled: 1
  m_EditorHideFlags: 0
  m_Script: {fileID: 11500000, guid: f4688fdb7df04437aeb418b961361dc5, type: 3}
  m_Name: 
  m_EditorClassIdentifier: Unity.TextMeshPro::TMPro.TextMeshProUGUI
  m_Material: {fileID: 0}
  m_Color: {r: 1, g: 1, b: 1, a: 1}
  m_RaycastTarget: 1
  m_RaycastPadding: {x: 0, y: 0, z: 0, w: 0}
  m_Maskable: 1
  m_OnCullStateChanged:
    m_PersistentCalls:
      m_Calls: []
  m_text: Pinery Provincial Park, ON
  m_isRightToLeft: 0
  m_fontAsset: {fileID: 11400000, guid: f1654e4d01cbd084ca9c0159a42806c6, type: 2}
  m_sharedMaterial: {fileID: 8044079316821102981, guid: f1654e4d01cbd084ca9c0159a42806c6, type: 2}
  m_fontSharedMaterials: []
  m_fontMaterial: {fileID: 0}
  m_fontMaterials: []
  m_fontColor32:
    serializedVersion: 2
    rgba: 4281479730
  m_fontColor: {r: 0.19607843, g: 0.19607843, b: 0.19607843, a: 1}
  m_enableVertexGradient: 0
  m_colorMode: 3
  m_fontColorGradient:
    topLeft: {r: 1, g: 1, b: 1, a: 1}
    topRight: {r: 1, g: 1, b: 1, a: 1}
    bottomLeft: {r: 1, g: 1, b: 1, a: 1}
    bottomRight: {r: 1, g: 1, b: 1, a: 1}
  m_fontColorGradientPreset: {fileID: 0}
  m_spriteAsset: {fileID: 0}
  m_tintAllSprites: 0
  m_StyleSheet: {fileID: 0}
  m_TextStyleHashCode: -1183493901
  m_overrideHtmlColors: 0
  m_faceColor:
    serializedVersion: 2
    rgba: 4294967295
  m_fontSize: 12
  m_fontSizeBase: 12
  m_fontWeight: 400
  m_enableAutoSizing: 0
  m_fontSizeMin: 18
  m_fontSizeMax: 72
  m_fontStyle: 0
  m_HorizontalAlignment: 2
  m_VerticalAlignment: 512
  m_textAlignment: 65535
  m_characterSpacing: 0
  m_wordSpacing: 0
  m_lineSpacing: 0
  m_lineSpacingMax: 0
  m_paragraphSpacing: 0
  m_charWidthMaxAdj: 0
  m_TextWrappingMode: 1
  m_wordWrappingRatios: 0.4
  m_overflowMode: 0
  m_linkedTextComponent: {fileID: 0}
  parentLinkedComponent: {fileID: 0}
  m_enableKerning: 0
  m_ActiveFontFeatures: 6e72656b
  m_enableExtraPadding: 0
  checkPaddingRequired: 0
  m_isRichText: 1
  m_EmojiFallbackSupport: 1
  m_parseCtrlCharacters: 1
  m_isOrthographic: 1
  m_isCullingEnabled: 0
  m_horizontalMapping: 0
  m_verticalMapping: 0
  m_uvLineOffset: 0
  m_geometrySortingOrder: 0
  m_IsTextObjectScaleStatic: 0
  m_VertexBufferAutoSizeReduction: 0
  m_useMaxVisibleDescender: 1
  m_pageToDisplay: 1
  m_margin: {x: 0, y: 0, z: 0, w: 0}
  m_isUsingLegacyAnimationComponent: 0
  m_isVolumetricText: 0
  m_hasFontAssetChanged: 0
  m_baseMaterial: {fileID: 0}
  m_maskOffset: {x: 0, y: 0, z: 0, w: 0}
--- !u!222 &1349581466
CanvasRenderer:
  m_ObjectHideFlags: 0
  m_CorrespondingSourceObject: {fileID: 0}
  m_PrefabInstance: {fileID: 0}
  m_PrefabAsset: {fileID: 0}
  m_GameObject: {fileID: 1349581463}
  m_CullTransparentMesh: 1
--- !u!20 &1490005080 stripped
Camera:
  m_CorrespondingSourceObject: {fileID: 1767192439, guid: f6336ac4ac8b4d34bc5072418cdc62a0, type: 3}
  m_PrefabInstance: {fileID: 441087506}
  m_PrefabAsset: {fileID: 0}
--- !u!1 &1506669587
GameObject:
  m_ObjectHideFlags: 0
  m_CorrespondingSourceObject: {fileID: 0}
  m_PrefabInstance: {fileID: 0}
  m_PrefabAsset: {fileID: 0}
  serializedVersion: 6
  m_Component:
  - component: {fileID: 1506669588}
  - component: {fileID: 1506669592}
  - component: {fileID: 1506669591}
  - component: {fileID: 1506669590}
  - component: {fileID: 1506669589}
  m_Layer: 5
  m_Name: WonderlandCard (2)
  m_TagString: Untagged
  m_Icon: {fileID: 0}
  m_NavMeshLayer: 0
  m_StaticEditorFlags: 0
  m_IsActive: 1
--- !u!224 &1506669588
RectTransform:
  m_ObjectHideFlags: 0
  m_CorrespondingSourceObject: {fileID: 0}
  m_PrefabInstance: {fileID: 0}
  m_PrefabAsset: {fileID: 0}
  m_GameObject: {fileID: 1506669587}
  m_LocalRotation: {x: 0, y: 0, z: 0, w: 1}
  m_LocalPosition: {x: 0, y: 0, z: 0}
  m_LocalScale: {x: 1, y: 1, z: 1}
  m_ConstrainProportionsScale: 0
  m_Children:
  - {fileID: 1151515121}
  - {fileID: 664808181}
  - {fileID: 521942615}
  m_Father: {fileID: 405319952}
  m_LocalEulerAnglesHint: {x: 0, y: 0, z: 0}
  m_AnchorMin: {x: 0, y: 0}
  m_AnchorMax: {x: 0, y: 0}
  m_AnchoredPosition: {x: 0, y: 0}
  m_SizeDelta: {x: 0, y: 0}
  m_Pivot: {x: 0.5, y: 0.5}
--- !u!114 &1506669589
MonoBehaviour:
  m_ObjectHideFlags: 0
  m_CorrespondingSourceObject: {fileID: 0}
  m_PrefabInstance: {fileID: 0}
  m_PrefabAsset: {fileID: 0}
  m_GameObject: {fileID: 1506669587}
  m_Enabled: 1
  m_EditorHideFlags: 0
  m_Script: {fileID: 11500000, guid: 59f8146938fff824cb5fd77236b75775, type: 3}
  m_Name: 
  m_EditorClassIdentifier: UnityEngine.UI::UnityEngine.UI.VerticalLayoutGroup
  m_Padding:
    m_Left: 0
    m_Right: 0
    m_Top: 0
    m_Bottom: 0
  m_ChildAlignment: 0
  m_Spacing: 10
  m_ChildForceExpandWidth: 1
  m_ChildForceExpandHeight: 0
  m_ChildControlWidth: 1
  m_ChildControlHeight: 1
  m_ChildScaleWidth: 0
  m_ChildScaleHeight: 0
  m_ReverseArrangement: 0
--- !u!114 &1506669590
MonoBehaviour:
  m_ObjectHideFlags: 0
  m_CorrespondingSourceObject: {fileID: 0}
  m_PrefabInstance: {fileID: 0}
  m_PrefabAsset: {fileID: 0}
  m_GameObject: {fileID: 1506669587}
  m_Enabled: 1
  m_EditorHideFlags: 0
  m_Script: {fileID: 11500000, guid: 4e29b1a8efbd4b44bb3f3716e73f07ff, type: 3}
  m_Name: 
  m_EditorClassIdentifier: UnityEngine.UI::UnityEngine.UI.Button
  m_Navigation:
    m_Mode: 3
    m_WrapAround: 0
    m_SelectOnUp: {fileID: 0}
    m_SelectOnDown: {fileID: 0}
    m_SelectOnLeft: {fileID: 0}
    m_SelectOnRight: {fileID: 0}
  m_Transition: 1
  m_Colors:
    m_NormalColor: {r: 1, g: 1, b: 1, a: 1}
    m_HighlightedColor: {r: 0.9607843, g: 0.9607843, b: 0.9607843, a: 1}
    m_PressedColor: {r: 0.78431374, g: 0.78431374, b: 0.78431374, a: 1}
    m_SelectedColor: {r: 0.9607843, g: 0.9607843, b: 0.9607843, a: 1}
    m_DisabledColor: {r: 0.78431374, g: 0.78431374, b: 0.78431374, a: 0.5019608}
    m_ColorMultiplier: 1
    m_FadeDuration: 0.1
  m_SpriteState:
    m_HighlightedSprite: {fileID: 0}
    m_PressedSprite: {fileID: 0}
    m_SelectedSprite: {fileID: 0}
    m_DisabledSprite: {fileID: 0}
  m_AnimationTriggers:
    m_NormalTrigger: Normal
    m_HighlightedTrigger: Highlighted
    m_PressedTrigger: Pressed
    m_SelectedTrigger: Selected
    m_DisabledTrigger: Disabled
  m_Interactable: 1
  m_TargetGraphic: {fileID: 1506669591}
  m_OnClick:
    m_PersistentCalls:
      m_Calls: []
--- !u!114 &1506669591
MonoBehaviour:
  m_ObjectHideFlags: 0
  m_CorrespondingSourceObject: {fileID: 0}
  m_PrefabInstance: {fileID: 0}
  m_PrefabAsset: {fileID: 0}
  m_GameObject: {fileID: 1506669587}
  m_Enabled: 1
  m_EditorHideFlags: 0
  m_Script: {fileID: 11500000, guid: fe87c0e1cc204ed48ad3b37840f39efc, type: 3}
  m_Name: 
  m_EditorClassIdentifier: UnityEngine.UI::UnityEngine.UI.Image
  m_Material: {fileID: 2100000, guid: 9c52a7e85c986c2429f4638c6756501c, type: 2}
  m_Color: {r: 1, g: 1, b: 1, a: 1}
  m_RaycastTarget: 1
  m_RaycastPadding: {x: 0, y: 0, z: 0, w: 0}
  m_Maskable: 1
  m_OnCullStateChanged:
    m_PersistentCalls:
      m_Calls: []
  m_Sprite: {fileID: 10905, guid: 0000000000000000f000000000000000, type: 0}
  m_Type: 1
  m_PreserveAspect: 0
  m_FillCenter: 1
  m_FillMethod: 4
  m_FillAmount: 1
  m_FillClockwise: 1
  m_FillOrigin: 0
  m_UseSpriteMesh: 0
  m_PixelsPerUnitMultiplier: 1
--- !u!222 &1506669592
CanvasRenderer:
  m_ObjectHideFlags: 0
  m_CorrespondingSourceObject: {fileID: 0}
  m_PrefabInstance: {fileID: 0}
  m_PrefabAsset: {fileID: 0}
  m_GameObject: {fileID: 1506669587}
  m_CullTransparentMesh: 1
--- !u!1 &1556625216
GameObject:
  m_ObjectHideFlags: 0
  m_CorrespondingSourceObject: {fileID: 0}
  m_PrefabInstance: {fileID: 0}
  m_PrefabAsset: {fileID: 0}
  serializedVersion: 6
  m_Component:
  - component: {fileID: 1556625217}
  - component: {fileID: 1556625221}
  - component: {fileID: 1556625220}
  - component: {fileID: 1556625219}
  - component: {fileID: 1556625218}
  m_Layer: 5
  m_Name: WonderlandCard (3)
  m_TagString: Untagged
  m_Icon: {fileID: 0}
  m_NavMeshLayer: 0
  m_StaticEditorFlags: 0
  m_IsActive: 1
--- !u!224 &1556625217
RectTransform:
  m_ObjectHideFlags: 0
  m_CorrespondingSourceObject: {fileID: 0}
  m_PrefabInstance: {fileID: 0}
  m_PrefabAsset: {fileID: 0}
  m_GameObject: {fileID: 1556625216}
  m_LocalRotation: {x: 0, y: 0, z: 0, w: 1}
  m_LocalPosition: {x: 0, y: 0, z: 0}
  m_LocalScale: {x: 1, y: 1, z: 1}
  m_ConstrainProportionsScale: 0
  m_Children:
  - {fileID: 1834075655}
  - {fileID: 1792691163}
  - {fileID: 1006570771}
  m_Father: {fileID: 405319952}
  m_LocalEulerAnglesHint: {x: 0, y: 0, z: 0}
  m_AnchorMin: {x: 0, y: 0}
  m_AnchorMax: {x: 0, y: 0}
  m_AnchoredPosition: {x: 0, y: 0}
  m_SizeDelta: {x: 0, y: 0}
  m_Pivot: {x: 0.5, y: 0.5}
--- !u!114 &1556625218
MonoBehaviour:
  m_ObjectHideFlags: 0
  m_CorrespondingSourceObject: {fileID: 0}
  m_PrefabInstance: {fileID: 0}
  m_PrefabAsset: {fileID: 0}
  m_GameObject: {fileID: 1556625216}
  m_Enabled: 1
  m_EditorHideFlags: 0
  m_Script: {fileID: 11500000, guid: 59f8146938fff824cb5fd77236b75775, type: 3}
  m_Name: 
  m_EditorClassIdentifier: UnityEngine.UI::UnityEngine.UI.VerticalLayoutGroup
  m_Padding:
    m_Left: 0
    m_Right: 0
    m_Top: 0
    m_Bottom: 0
  m_ChildAlignment: 0
  m_Spacing: 10
  m_ChildForceExpandWidth: 1
  m_ChildForceExpandHeight: 0
  m_ChildControlWidth: 1
  m_ChildControlHeight: 1
  m_ChildScaleWidth: 0
  m_ChildScaleHeight: 0
  m_ReverseArrangement: 0
--- !u!114 &1556625219
MonoBehaviour:
  m_ObjectHideFlags: 0
  m_CorrespondingSourceObject: {fileID: 0}
  m_PrefabInstance: {fileID: 0}
  m_PrefabAsset: {fileID: 0}
  m_GameObject: {fileID: 1556625216}
  m_Enabled: 1
  m_EditorHideFlags: 0
  m_Script: {fileID: 11500000, guid: 4e29b1a8efbd4b44bb3f3716e73f07ff, type: 3}
  m_Name: 
  m_EditorClassIdentifier: UnityEngine.UI::UnityEngine.UI.Button
  m_Navigation:
    m_Mode: 3
    m_WrapAround: 0
    m_SelectOnUp: {fileID: 0}
    m_SelectOnDown: {fileID: 0}
    m_SelectOnLeft: {fileID: 0}
    m_SelectOnRight: {fileID: 0}
  m_Transition: 1
  m_Colors:
    m_NormalColor: {r: 1, g: 1, b: 1, a: 1}
    m_HighlightedColor: {r: 0.9607843, g: 0.9607843, b: 0.9607843, a: 1}
    m_PressedColor: {r: 0.78431374, g: 0.78431374, b: 0.78431374, a: 1}
    m_SelectedColor: {r: 0.9607843, g: 0.9607843, b: 0.9607843, a: 1}
    m_DisabledColor: {r: 0.78431374, g: 0.78431374, b: 0.78431374, a: 0.5019608}
    m_ColorMultiplier: 1
    m_FadeDuration: 0.1
  m_SpriteState:
    m_HighlightedSprite: {fileID: 0}
    m_PressedSprite: {fileID: 0}
    m_SelectedSprite: {fileID: 0}
    m_DisabledSprite: {fileID: 0}
  m_AnimationTriggers:
    m_NormalTrigger: Normal
    m_HighlightedTrigger: Highlighted
    m_PressedTrigger: Pressed
    m_SelectedTrigger: Selected
    m_DisabledTrigger: Disabled
  m_Interactable: 1
  m_TargetGraphic: {fileID: 1556625220}
  m_OnClick:
    m_PersistentCalls:
      m_Calls: []
--- !u!114 &1556625220
MonoBehaviour:
  m_ObjectHideFlags: 0
  m_CorrespondingSourceObject: {fileID: 0}
  m_PrefabInstance: {fileID: 0}
  m_PrefabAsset: {fileID: 0}
  m_GameObject: {fileID: 1556625216}
  m_Enabled: 1
  m_EditorHideFlags: 0
  m_Script: {fileID: 11500000, guid: fe87c0e1cc204ed48ad3b37840f39efc, type: 3}
  m_Name: 
  m_EditorClassIdentifier: UnityEngine.UI::UnityEngine.UI.Image
  m_Material: {fileID: 2100000, guid: 9c52a7e85c986c2429f4638c6756501c, type: 2}
  m_Color: {r: 1, g: 1, b: 1, a: 1}
  m_RaycastTarget: 1
  m_RaycastPadding: {x: 0, y: 0, z: 0, w: 0}
  m_Maskable: 1
  m_OnCullStateChanged:
    m_PersistentCalls:
      m_Calls: []
  m_Sprite: {fileID: 10905, guid: 0000000000000000f000000000000000, type: 0}
  m_Type: 1
  m_PreserveAspect: 0
  m_FillCenter: 1
  m_FillMethod: 4
  m_FillAmount: 1
  m_FillClockwise: 1
  m_FillOrigin: 0
  m_UseSpriteMesh: 0
  m_PixelsPerUnitMultiplier: 1
--- !u!222 &1556625221
CanvasRenderer:
  m_ObjectHideFlags: 0
  m_CorrespondingSourceObject: {fileID: 0}
  m_PrefabInstance: {fileID: 0}
  m_PrefabAsset: {fileID: 0}
  m_GameObject: {fileID: 1556625216}
  m_CullTransparentMesh: 1
--- !u!1 &1714151910
GameObject:
  m_ObjectHideFlags: 0
  m_CorrespondingSourceObject: {fileID: 0}
  m_PrefabInstance: {fileID: 0}
  m_PrefabAsset: {fileID: 0}
  serializedVersion: 6
  m_Component:
  - component: {fileID: 1714151911}
  - component: {fileID: 1714151915}
  - component: {fileID: 1714151914}
  - component: {fileID: 1714151913}
  - component: {fileID: 1714151912}
  m_Layer: 5
  m_Name: WonderlandCard (1)
  m_TagString: Untagged
  m_Icon: {fileID: 0}
  m_NavMeshLayer: 0
  m_StaticEditorFlags: 0
  m_IsActive: 1
--- !u!224 &1714151911
RectTransform:
  m_ObjectHideFlags: 0
  m_CorrespondingSourceObject: {fileID: 0}
  m_PrefabInstance: {fileID: 0}
  m_PrefabAsset: {fileID: 0}
  m_GameObject: {fileID: 1714151910}
  m_LocalRotation: {x: 0, y: 0, z: 0, w: 1}
  m_LocalPosition: {x: 0, y: 0, z: 0}
  m_LocalScale: {x: 1, y: 1, z: 1}
  m_ConstrainProportionsScale: 0
  m_Children:
  - {fileID: 1349581464}
  - {fileID: 21806712}
  - {fileID: 664655867}
  m_Father: {fileID: 405319952}
  m_LocalEulerAnglesHint: {x: 0, y: 0, z: 0}
  m_AnchorMin: {x: 0, y: 0}
  m_AnchorMax: {x: 0, y: 0}
  m_AnchoredPosition: {x: 0, y: 0}
  m_SizeDelta: {x: 0, y: 0}
  m_Pivot: {x: 0.5, y: 0.5}
--- !u!114 &1714151912
MonoBehaviour:
  m_ObjectHideFlags: 0
  m_CorrespondingSourceObject: {fileID: 0}
  m_PrefabInstance: {fileID: 0}
  m_PrefabAsset: {fileID: 0}
  m_GameObject: {fileID: 1714151910}
  m_Enabled: 1
  m_EditorHideFlags: 0
  m_Script: {fileID: 11500000, guid: 59f8146938fff824cb5fd77236b75775, type: 3}
  m_Name: 
  m_EditorClassIdentifier: UnityEngine.UI::UnityEngine.UI.VerticalLayoutGroup
  m_Padding:
    m_Left: 0
    m_Right: 0
    m_Top: 0
    m_Bottom: 0
  m_ChildAlignment: 0
  m_Spacing: 10
  m_ChildForceExpandWidth: 1
  m_ChildForceExpandHeight: 0
  m_ChildControlWidth: 1
  m_ChildControlHeight: 1
  m_ChildScaleWidth: 0
  m_ChildScaleHeight: 0
  m_ReverseArrangement: 0
--- !u!114 &1714151913
MonoBehaviour:
  m_ObjectHideFlags: 0
  m_CorrespondingSourceObject: {fileID: 0}
  m_PrefabInstance: {fileID: 0}
  m_PrefabAsset: {fileID: 0}
  m_GameObject: {fileID: 1714151910}
  m_Enabled: 1
  m_EditorHideFlags: 0
  m_Script: {fileID: 11500000, guid: 4e29b1a8efbd4b44bb3f3716e73f07ff, type: 3}
  m_Name: 
  m_EditorClassIdentifier: UnityEngine.UI::UnityEngine.UI.Button
  m_Navigation:
    m_Mode: 3
    m_WrapAround: 0
    m_SelectOnUp: {fileID: 0}
    m_SelectOnDown: {fileID: 0}
    m_SelectOnLeft: {fileID: 0}
    m_SelectOnRight: {fileID: 0}
  m_Transition: 1
  m_Colors:
    m_NormalColor: {r: 1, g: 1, b: 1, a: 1}
    m_HighlightedColor: {r: 0.9607843, g: 0.9607843, b: 0.9607843, a: 1}
    m_PressedColor: {r: 0.78431374, g: 0.78431374, b: 0.78431374, a: 1}
    m_SelectedColor: {r: 0.9607843, g: 0.9607843, b: 0.9607843, a: 1}
    m_DisabledColor: {r: 0.78431374, g: 0.78431374, b: 0.78431374, a: 0.5019608}
    m_ColorMultiplier: 1
    m_FadeDuration: 0.1
  m_SpriteState:
    m_HighlightedSprite: {fileID: 0}
    m_PressedSprite: {fileID: 0}
    m_SelectedSprite: {fileID: 0}
    m_DisabledSprite: {fileID: 0}
  m_AnimationTriggers:
    m_NormalTrigger: Normal
    m_HighlightedTrigger: Highlighted
    m_PressedTrigger: Pressed
    m_SelectedTrigger: Selected
    m_DisabledTrigger: Disabled
  m_Interactable: 1
  m_TargetGraphic: {fileID: 1714151914}
  m_OnClick:
    m_PersistentCalls:
      m_Calls: []
--- !u!114 &1714151914
MonoBehaviour:
  m_ObjectHideFlags: 0
  m_CorrespondingSourceObject: {fileID: 0}
  m_PrefabInstance: {fileID: 0}
  m_PrefabAsset: {fileID: 0}
  m_GameObject: {fileID: 1714151910}
  m_Enabled: 1
  m_EditorHideFlags: 0
  m_Script: {fileID: 11500000, guid: fe87c0e1cc204ed48ad3b37840f39efc, type: 3}
  m_Name: 
  m_EditorClassIdentifier: UnityEngine.UI::UnityEngine.UI.Image
  m_Material: {fileID: 2100000, guid: 9c52a7e85c986c2429f4638c6756501c, type: 2}
  m_Color: {r: 1, g: 1, b: 1, a: 1}
  m_RaycastTarget: 1
  m_RaycastPadding: {x: 0, y: 0, z: 0, w: 0}
  m_Maskable: 1
  m_OnCullStateChanged:
    m_PersistentCalls:
      m_Calls: []
  m_Sprite: {fileID: 10905, guid: 0000000000000000f000000000000000, type: 0}
  m_Type: 1
  m_PreserveAspect: 0
  m_FillCenter: 1
  m_FillMethod: 4
  m_FillAmount: 1
  m_FillClockwise: 1
  m_FillOrigin: 0
  m_UseSpriteMesh: 0
  m_PixelsPerUnitMultiplier: 1
--- !u!222 &1714151915
CanvasRenderer:
  m_ObjectHideFlags: 0
  m_CorrespondingSourceObject: {fileID: 0}
  m_PrefabInstance: {fileID: 0}
  m_PrefabAsset: {fileID: 0}
  m_GameObject: {fileID: 1714151910}
  m_CullTransparentMesh: 1
--- !u!1 &1792691162
GameObject:
  m_ObjectHideFlags: 0
  m_CorrespondingSourceObject: {fileID: 0}
  m_PrefabInstance: {fileID: 0}
  m_PrefabAsset: {fileID: 0}
  serializedVersion: 6
  m_Component:
  - component: {fileID: 1792691163}
  - component: {fileID: 1792691165}
  - component: {fileID: 1792691164}
  m_Layer: 5
  m_Name: DateText
  m_TagString: Untagged
  m_Icon: {fileID: 0}
  m_NavMeshLayer: 0
  m_StaticEditorFlags: 0
  m_IsActive: 1
--- !u!224 &1792691163
RectTransform:
  m_ObjectHideFlags: 0
  m_CorrespondingSourceObject: {fileID: 0}
  m_PrefabInstance: {fileID: 0}
  m_PrefabAsset: {fileID: 0}
  m_GameObject: {fileID: 1792691162}
  m_LocalRotation: {x: -0, y: -0, z: -0, w: 1}
  m_LocalPosition: {x: 0, y: 0, z: 0}
  m_LocalScale: {x: 1, y: 1, z: 1}
  m_ConstrainProportionsScale: 0
  m_Children: []
  m_Father: {fileID: 1556625217}
  m_LocalEulerAnglesHint: {x: 0, y: 0, z: 0}
  m_AnchorMin: {x: 0, y: 0}
  m_AnchorMax: {x: 0, y: 0}
  m_AnchoredPosition: {x: 0, y: 0}
  m_SizeDelta: {x: 0, y: 0}
  m_Pivot: {x: 0.5, y: 0.5}
--- !u!114 &1792691164
MonoBehaviour:
  m_ObjectHideFlags: 0
  m_CorrespondingSourceObject: {fileID: 0}
  m_PrefabInstance: {fileID: 0}
  m_PrefabAsset: {fileID: 0}
  m_GameObject: {fileID: 1792691162}
  m_Enabled: 1
  m_EditorHideFlags: 0
  m_Script: {fileID: 11500000, guid: f4688fdb7df04437aeb418b961361dc5, type: 3}
  m_Name: 
  m_EditorClassIdentifier: Unity.TextMeshPro::TMPro.TextMeshProUGUI
  m_Material: {fileID: 0}
  m_Color: {r: 1, g: 1, b: 1, a: 1}
  m_RaycastTarget: 1
  m_RaycastPadding: {x: 0, y: 0, z: 0, w: 0}
  m_Maskable: 1
  m_OnCullStateChanged:
    m_PersistentCalls:
      m_Calls: []
  m_text: Jul. 17, 2025
  m_isRightToLeft: 0
  m_fontAsset: {fileID: 11400000, guid: f1654e4d01cbd084ca9c0159a42806c6, type: 2}
  m_sharedMaterial: {fileID: 8044079316821102981, guid: f1654e4d01cbd084ca9c0159a42806c6, type: 2}
  m_fontSharedMaterials: []
  m_fontMaterial: {fileID: 0}
  m_fontMaterials: []
  m_fontColor32:
    serializedVersion: 2
    rgba: 4281479730
  m_fontColor: {r: 0.19607843, g: 0.19607843, b: 0.19607843, a: 1}
  m_enableVertexGradient: 0
  m_colorMode: 3
  m_fontColorGradient:
    topLeft: {r: 1, g: 1, b: 1, a: 1}
    topRight: {r: 1, g: 1, b: 1, a: 1}
    bottomLeft: {r: 1, g: 1, b: 1, a: 1}
    bottomRight: {r: 1, g: 1, b: 1, a: 1}
  m_fontColorGradientPreset: {fileID: 0}
  m_spriteAsset: {fileID: 0}
  m_tintAllSprites: 0
  m_StyleSheet: {fileID: 0}
  m_TextStyleHashCode: -1183493901
  m_overrideHtmlColors: 0
  m_faceColor:
    serializedVersion: 2
    rgba: 4294967295
  m_fontSize: 8
  m_fontSizeBase: 8
  m_fontWeight: 400
  m_enableAutoSizing: 0
  m_fontSizeMin: 18
  m_fontSizeMax: 72
  m_fontStyle: 0
  m_HorizontalAlignment: 2
  m_VerticalAlignment: 512
  m_textAlignment: 65535
  m_characterSpacing: 0
  m_wordSpacing: 0
  m_lineSpacing: 0
  m_lineSpacingMax: 0
  m_paragraphSpacing: 0
  m_charWidthMaxAdj: 0
  m_TextWrappingMode: 1
  m_wordWrappingRatios: 0.4
  m_overflowMode: 0
  m_linkedTextComponent: {fileID: 0}
  parentLinkedComponent: {fileID: 0}
  m_enableKerning: 0
  m_ActiveFontFeatures: 6e72656b
  m_enableExtraPadding: 0
  checkPaddingRequired: 0
  m_isRichText: 1
  m_EmojiFallbackSupport: 1
  m_parseCtrlCharacters: 1
  m_isOrthographic: 1
  m_isCullingEnabled: 0
  m_horizontalMapping: 0
  m_verticalMapping: 0
  m_uvLineOffset: 0
  m_geometrySortingOrder: 0
  m_IsTextObjectScaleStatic: 0
  m_VertexBufferAutoSizeReduction: 0
  m_useMaxVisibleDescender: 1
  m_pageToDisplay: 1
  m_margin: {x: 0, y: 0, z: 0, w: 0}
  m_isUsingLegacyAnimationComponent: 0
  m_isVolumetricText: 0
  m_hasFontAssetChanged: 0
  m_baseMaterial: {fileID: 0}
  m_maskOffset: {x: 0, y: 0, z: 0, w: 0}
--- !u!222 &1792691165
CanvasRenderer:
  m_ObjectHideFlags: 0
  m_CorrespondingSourceObject: {fileID: 0}
  m_PrefabInstance: {fileID: 0}
  m_PrefabAsset: {fileID: 0}
  m_GameObject: {fileID: 1792691162}
  m_CullTransparentMesh: 1
--- !u!1 &1834075654
GameObject:
  m_ObjectHideFlags: 0
  m_CorrespondingSourceObject: {fileID: 0}
  m_PrefabInstance: {fileID: 0}
  m_PrefabAsset: {fileID: 0}
  serializedVersion: 6
  m_Component:
  - component: {fileID: 1834075655}
  - component: {fileID: 1834075657}
  - component: {fileID: 1834075656}
  m_Layer: 5
  m_Name: TitleText
  m_TagString: Untagged
  m_Icon: {fileID: 0}
  m_NavMeshLayer: 0
  m_StaticEditorFlags: 0
  m_IsActive: 1
--- !u!224 &1834075655
RectTransform:
  m_ObjectHideFlags: 0
  m_CorrespondingSourceObject: {fileID: 0}
  m_PrefabInstance: {fileID: 0}
  m_PrefabAsset: {fileID: 0}
  m_GameObject: {fileID: 1834075654}
  m_LocalRotation: {x: -0, y: -0, z: -0, w: 1}
  m_LocalPosition: {x: 0, y: 0, z: 0}
  m_LocalScale: {x: 1, y: 1, z: 1}
  m_ConstrainProportionsScale: 0
  m_Children: []
  m_Father: {fileID: 1556625217}
  m_LocalEulerAnglesHint: {x: 0, y: 0, z: 0}
  m_AnchorMin: {x: 0, y: 0}
  m_AnchorMax: {x: 0, y: 0}
  m_AnchoredPosition: {x: 0, y: 0}
  m_SizeDelta: {x: 0, y: 0}
  m_Pivot: {x: 0.5, y: 0.5}
--- !u!114 &1834075656
MonoBehaviour:
  m_ObjectHideFlags: 0
  m_CorrespondingSourceObject: {fileID: 0}
  m_PrefabInstance: {fileID: 0}
  m_PrefabAsset: {fileID: 0}
  m_GameObject: {fileID: 1834075654}
  m_Enabled: 1
  m_EditorHideFlags: 0
  m_Script: {fileID: 11500000, guid: f4688fdb7df04437aeb418b961361dc5, type: 3}
  m_Name: 
  m_EditorClassIdentifier: Unity.TextMeshPro::TMPro.TextMeshProUGUI
  m_Material: {fileID: 0}
  m_Color: {r: 1, g: 1, b: 1, a: 1}
  m_RaycastTarget: 1
  m_RaycastPadding: {x: 0, y: 0, z: 0, w: 0}
  m_Maskable: 1
  m_OnCullStateChanged:
    m_PersistentCalls:
      m_Calls: []
  m_text: Mont-Tremblant, QC
  m_isRightToLeft: 0
  m_fontAsset: {fileID: 11400000, guid: f1654e4d01cbd084ca9c0159a42806c6, type: 2}
  m_sharedMaterial: {fileID: 8044079316821102981, guid: f1654e4d01cbd084ca9c0159a42806c6, type: 2}
  m_fontSharedMaterials: []
  m_fontMaterial: {fileID: 0}
  m_fontMaterials: []
  m_fontColor32:
    serializedVersion: 2
    rgba: 4281479730
  m_fontColor: {r: 0.19607843, g: 0.19607843, b: 0.19607843, a: 1}
  m_enableVertexGradient: 0
  m_colorMode: 3
  m_fontColorGradient:
    topLeft: {r: 1, g: 1, b: 1, a: 1}
    topRight: {r: 1, g: 1, b: 1, a: 1}
    bottomLeft: {r: 1, g: 1, b: 1, a: 1}
    bottomRight: {r: 1, g: 1, b: 1, a: 1}
  m_fontColorGradientPreset: {fileID: 0}
  m_spriteAsset: {fileID: 0}
  m_tintAllSprites: 0
  m_StyleSheet: {fileID: 0}
  m_TextStyleHashCode: -1183493901
  m_overrideHtmlColors: 0
  m_faceColor:
    serializedVersion: 2
    rgba: 4294967295
  m_fontSize: 12
  m_fontSizeBase: 12
  m_fontWeight: 400
  m_enableAutoSizing: 0
  m_fontSizeMin: 18
  m_fontSizeMax: 72
  m_fontStyle: 0
  m_HorizontalAlignment: 2
  m_VerticalAlignment: 512
  m_textAlignment: 65535
  m_characterSpacing: 0
  m_wordSpacing: 0
  m_lineSpacing: 0
  m_lineSpacingMax: 0
  m_paragraphSpacing: 0
  m_charWidthMaxAdj: 0
  m_TextWrappingMode: 1
  m_wordWrappingRatios: 0.4
  m_overflowMode: 0
  m_linkedTextComponent: {fileID: 0}
  parentLinkedComponent: {fileID: 0}
  m_enableKerning: 0
  m_ActiveFontFeatures: 6e72656b
  m_enableExtraPadding: 0
  checkPaddingRequired: 0
  m_isRichText: 1
  m_EmojiFallbackSupport: 1
  m_parseCtrlCharacters: 1
  m_isOrthographic: 1
  m_isCullingEnabled: 0
  m_horizontalMapping: 0
  m_verticalMapping: 0
  m_uvLineOffset: 0
  m_geometrySortingOrder: 0
  m_IsTextObjectScaleStatic: 0
  m_VertexBufferAutoSizeReduction: 0
  m_useMaxVisibleDescender: 1
  m_pageToDisplay: 1
  m_margin: {x: 0, y: 0, z: 0, w: 0}
  m_isUsingLegacyAnimationComponent: 0
  m_isVolumetricText: 0
  m_hasFontAssetChanged: 0
  m_baseMaterial: {fileID: 0}
  m_maskOffset: {x: 0, y: 0, z: 0, w: 0}
--- !u!222 &1834075657
CanvasRenderer:
  m_ObjectHideFlags: 0
  m_CorrespondingSourceObject: {fileID: 0}
  m_PrefabInstance: {fileID: 0}
  m_PrefabAsset: {fileID: 0}
  m_GameObject: {fileID: 1834075654}
  m_CullTransparentMesh: 1
--- !u!1 &1854615406
GameObject:
  m_ObjectHideFlags: 0
  m_CorrespondingSourceObject: {fileID: 0}
  m_PrefabInstance: {fileID: 0}
  m_PrefabAsset: {fileID: 0}
  serializedVersion: 6
  m_Component:
  - component: {fileID: 1854615407}
  m_Layer: 0
  m_Name: Mesh Root
  m_TagString: Untagged
  m_Icon: {fileID: 0}
  m_NavMeshLayer: 0
  m_StaticEditorFlags: 0
  m_IsActive: 1
--- !u!4 &1854615407
Transform:
  m_ObjectHideFlags: 0
  m_CorrespondingSourceObject: {fileID: 0}
  m_PrefabInstance: {fileID: 0}
  m_PrefabAsset: {fileID: 0}
  m_GameObject: {fileID: 1854615406}
  serializedVersion: 2
  m_LocalRotation: {x: 0, y: 0, z: 0, w: 1}
  m_LocalPosition: {x: 0.20088, y: 0, z: 0.09714}
  m_LocalScale: {x: 1, y: 1, z: 1}
  m_ConstrainProportionsScale: 0
  m_Children: []
  m_Father: {fileID: 0}
  m_LocalEulerAnglesHint: {x: 0, y: 0, z: 0}
--- !u!1 &2010055281
GameObject:
  m_ObjectHideFlags: 0
  m_CorrespondingSourceObject: {fileID: 0}
  m_PrefabInstance: {fileID: 0}
  m_PrefabAsset: {fileID: 0}
  serializedVersion: 6
  m_Component:
  - component: {fileID: 2010055282}
  - component: {fileID: 2010055285}
  - component: {fileID: 2010055284}
  - component: {fileID: 2010055283}
  - component: {fileID: 2010055286}
  m_Layer: 0
  m_Name: Button
  m_TagString: Untagged
  m_Icon: {fileID: 0}
  m_NavMeshLayer: 0
  m_StaticEditorFlags: 0
  m_IsActive: 1
--- !u!224 &2010055282
RectTransform:
  m_ObjectHideFlags: 0
  m_CorrespondingSourceObject: {fileID: 0}
  m_PrefabInstance: {fileID: 0}
  m_PrefabAsset: {fileID: 0}
  m_GameObject: {fileID: 2010055281}
  m_LocalRotation: {x: 0, y: 0, z: 0, w: 1}
  m_LocalPosition: {x: 0, y: 0, z: 0.0000004191}
  m_LocalScale: {x: 1, y: 1, z: 1}
  m_ConstrainProportionsScale: 0
  m_Children:
  - {fileID: 1169149561}
  m_Father: {fileID: 929182425}
  m_LocalEulerAnglesHint: {x: 0, y: 0, z: 0}
  m_AnchorMin: {x: 0.5, y: 0.5}
  m_AnchorMax: {x: 0.5, y: 0.5}
  m_AnchoredPosition: {x: -28.705, y: -0.00000095367}
  m_SizeDelta: {x: 42.59, y: 12.66}
  m_Pivot: {x: 0.5, y: 0.5}
--- !u!114 &2010055283
MonoBehaviour:
  m_ObjectHideFlags: 0
  m_CorrespondingSourceObject: {fileID: 0}
  m_PrefabInstance: {fileID: 0}
  m_PrefabAsset: {fileID: 0}
  m_GameObject: {fileID: 2010055281}
  m_Enabled: 1
  m_EditorHideFlags: 0
  m_Script: {fileID: 11500000, guid: 4e29b1a8efbd4b44bb3f3716e73f07ff, type: 3}
  m_Name: 
  m_EditorClassIdentifier: UnityEngine.UI::UnityEngine.UI.Button
  m_Navigation:
    m_Mode: 3
    m_WrapAround: 0
    m_SelectOnUp: {fileID: 0}
    m_SelectOnDown: {fileID: 0}
    m_SelectOnLeft: {fileID: 0}
    m_SelectOnRight: {fileID: 0}
  m_Transition: 1
  m_Colors:
    m_NormalColor: {r: 1, g: 1, b: 1, a: 1}
    m_HighlightedColor: {r: 0.9607843, g: 0.9607843, b: 0.9607843, a: 1}
    m_PressedColor: {r: 0.78431374, g: 0.78431374, b: 0.78431374, a: 1}
    m_SelectedColor: {r: 0.9607843, g: 0.9607843, b: 0.9607843, a: 1}
    m_DisabledColor: {r: 0.78431374, g: 0.78431374, b: 0.78431374, a: 0.5019608}
    m_ColorMultiplier: 1
    m_FadeDuration: 0.1
  m_SpriteState:
    m_HighlightedSprite: {fileID: 0}
    m_PressedSprite: {fileID: 0}
    m_SelectedSprite: {fileID: 0}
    m_DisabledSprite: {fileID: 0}
  m_AnimationTriggers:
    m_NormalTrigger: Normal
    m_HighlightedTrigger: Highlighted
    m_PressedTrigger: Pressed
    m_SelectedTrigger: Selected
    m_DisabledTrigger: Disabled
  m_Interactable: 1
  m_TargetGraphic: {fileID: 2010055284}
  m_OnClick:
    m_PersistentCalls:
      m_Calls:
      - m_Target: {fileID: 2010055286}
        m_TargetAssemblyTypeName: ButtonClick, Assembly-CSharp
        m_MethodName: OnButtonClick
        m_Mode: 1
        m_Arguments:
          m_ObjectArgument: {fileID: 0}
          m_ObjectArgumentAssemblyTypeName: UnityEngine.Object, UnityEngine
          m_IntArgument: 0
          m_FloatArgument: 0
          m_StringArgument: 
          m_BoolArgument: 0
        m_CallState: 2
--- !u!114 &2010055284
MonoBehaviour:
  m_ObjectHideFlags: 0
  m_CorrespondingSourceObject: {fileID: 0}
  m_PrefabInstance: {fileID: 0}
  m_PrefabAsset: {fileID: 0}
  m_GameObject: {fileID: 2010055281}
  m_Enabled: 1
  m_EditorHideFlags: 0
  m_Script: {fileID: 11500000, guid: fe87c0e1cc204ed48ad3b37840f39efc, type: 3}
  m_Name: 
  m_EditorClassIdentifier: UnityEngine.UI::UnityEngine.UI.Image
  m_Material: {fileID: 0}
  m_Color: {r: 1, g: 1, b: 1, a: 1}
  m_RaycastTarget: 1
  m_RaycastPadding: {x: 0, y: 0, z: 0, w: 0}
  m_Maskable: 1
  m_OnCullStateChanged:
    m_PersistentCalls:
      m_Calls: []
  m_Sprite: {fileID: 10905, guid: 0000000000000000f000000000000000, type: 0}
  m_Type: 1
  m_PreserveAspect: 0
  m_FillCenter: 1
  m_FillMethod: 4
  m_FillAmount: 1
  m_FillClockwise: 1
  m_FillOrigin: 0
  m_UseSpriteMesh: 0
  m_PixelsPerUnitMultiplier: 1
--- !u!222 &2010055285
CanvasRenderer:
  m_ObjectHideFlags: 0
  m_CorrespondingSourceObject: {fileID: 0}
  m_PrefabInstance: {fileID: 0}
  m_PrefabAsset: {fileID: 0}
  m_GameObject: {fileID: 2010055281}
  m_CullTransparentMesh: 1
--- !u!114 &2010055286
MonoBehaviour:
  m_ObjectHideFlags: 0
  m_CorrespondingSourceObject: {fileID: 0}
  m_PrefabInstance: {fileID: 0}
  m_PrefabAsset: {fileID: 0}
  m_GameObject: {fileID: 2010055281}
  m_Enabled: 1
  m_EditorHideFlags: 0
  m_Script: {fileID: 11500000, guid: 04c51c493c8b63f45b5522d3250471c3, type: 3}
  m_Name: 
  m_EditorClassIdentifier: Assembly-CSharp::ButtonClick
  meshRoot: {fileID: 1854615406}
--- !u!1 &2052664884
GameObject:
  m_ObjectHideFlags: 0
  m_CorrespondingSourceObject: {fileID: 0}
  m_PrefabInstance: {fileID: 0}
  m_PrefabAsset: {fileID: 0}
  serializedVersion: 6
  m_Component:
  - component: {fileID: 2052664885}
  - component: {fileID: 2052664887}
  - component: {fileID: 2052664886}
  m_Layer: 5
  m_Name: TitleText
  m_TagString: Untagged
  m_Icon: {fileID: 0}
  m_NavMeshLayer: 0
  m_StaticEditorFlags: 0
  m_IsActive: 1
--- !u!224 &2052664885
RectTransform:
  m_ObjectHideFlags: 0
  m_CorrespondingSourceObject: {fileID: 0}
  m_PrefabInstance: {fileID: 0}
  m_PrefabAsset: {fileID: 0}
  m_GameObject: {fileID: 2052664884}
  m_LocalRotation: {x: -0, y: -0, z: -0, w: 1}
  m_LocalPosition: {x: 0, y: 0, z: 0}
  m_LocalScale: {x: 1, y: 1, z: 1}
  m_ConstrainProportionsScale: 0
  m_Children: []
  m_Father: {fileID: 143294054}
  m_LocalEulerAnglesHint: {x: 0, y: 0, z: 0}
  m_AnchorMin: {x: 0, y: 0}
  m_AnchorMax: {x: 0, y: 0}
  m_AnchoredPosition: {x: 0, y: 0}
  m_SizeDelta: {x: 0, y: 0}
  m_Pivot: {x: 0.5, y: 0.5}
--- !u!114 &2052664886
MonoBehaviour:
  m_ObjectHideFlags: 0
  m_CorrespondingSourceObject: {fileID: 0}
  m_PrefabInstance: {fileID: 0}
  m_PrefabAsset: {fileID: 0}
  m_GameObject: {fileID: 2052664884}
  m_Enabled: 1
  m_EditorHideFlags: 0
  m_Script: {fileID: 11500000, guid: f4688fdb7df04437aeb418b961361dc5, type: 3}
  m_Name: 
  m_EditorClassIdentifier: Unity.TextMeshPro::TMPro.TextMeshProUGUI
  m_Material: {fileID: 0}
  m_Color: {r: 1, g: 1, b: 1, a: 1}
  m_RaycastTarget: 1
  m_RaycastPadding: {x: 0, y: 0, z: 0, w: 0}
  m_Maskable: 1
  m_OnCullStateChanged:
    m_PersistentCalls:
      m_Calls: []
  m_text: Canada's Wonderland, ON
  m_isRightToLeft: 0
  m_fontAsset: {fileID: 11400000, guid: f1654e4d01cbd084ca9c0159a42806c6, type: 2}
  m_sharedMaterial: {fileID: 8044079316821102981, guid: f1654e4d01cbd084ca9c0159a42806c6, type: 2}
  m_fontSharedMaterials: []
  m_fontMaterial: {fileID: 0}
  m_fontMaterials: []
  m_fontColor32:
    serializedVersion: 2
    rgba: 4281479730
  m_fontColor: {r: 0.19607843, g: 0.19607843, b: 0.19607843, a: 1}
  m_enableVertexGradient: 0
  m_colorMode: 3
  m_fontColorGradient:
    topLeft: {r: 1, g: 1, b: 1, a: 1}
    topRight: {r: 1, g: 1, b: 1, a: 1}
    bottomLeft: {r: 1, g: 1, b: 1, a: 1}
    bottomRight: {r: 1, g: 1, b: 1, a: 1}
  m_fontColorGradientPreset: {fileID: 0}
  m_spriteAsset: {fileID: 0}
  m_tintAllSprites: 0
  m_StyleSheet: {fileID: 0}
  m_TextStyleHashCode: -1183493901
  m_overrideHtmlColors: 0
  m_faceColor:
    serializedVersion: 2
    rgba: 4294967295
  m_fontSize: 12
  m_fontSizeBase: 12
  m_fontWeight: 400
  m_enableAutoSizing: 0
  m_fontSizeMin: 18
  m_fontSizeMax: 72
  m_fontStyle: 0
  m_HorizontalAlignment: 2
  m_VerticalAlignment: 512
  m_textAlignment: 65535
  m_characterSpacing: 0
  m_wordSpacing: 0
  m_lineSpacing: 0
  m_lineSpacingMax: 0
  m_paragraphSpacing: 0
  m_charWidthMaxAdj: 0
  m_TextWrappingMode: 1
  m_wordWrappingRatios: 0.4
  m_overflowMode: 0
  m_linkedTextComponent: {fileID: 0}
  parentLinkedComponent: {fileID: 0}
  m_enableKerning: 0
  m_ActiveFontFeatures: 6e72656b
  m_enableExtraPadding: 0
  checkPaddingRequired: 0
  m_isRichText: 1
  m_EmojiFallbackSupport: 1
  m_parseCtrlCharacters: 1
  m_isOrthographic: 1
  m_isCullingEnabled: 0
  m_horizontalMapping: 0
  m_verticalMapping: 0
  m_uvLineOffset: 0
  m_geometrySortingOrder: 0
  m_IsTextObjectScaleStatic: 0
  m_VertexBufferAutoSizeReduction: 0
  m_useMaxVisibleDescender: 1
  m_pageToDisplay: 1
  m_margin: {x: 0, y: 0, z: 0, w: 0}
  m_isUsingLegacyAnimationComponent: 0
  m_isVolumetricText: 0
  m_hasFontAssetChanged: 0
  m_baseMaterial: {fileID: 0}
  m_maskOffset: {x: 0, y: 0, z: 0, w: 0}
--- !u!222 &2052664887
CanvasRenderer:
  m_ObjectHideFlags: 0
  m_CorrespondingSourceObject: {fileID: 0}
  m_PrefabInstance: {fileID: 0}
  m_PrefabAsset: {fileID: 0}
  m_GameObject: {fileID: 2052664884}
  m_CullTransparentMesh: 1
--- !u!1 &2092139007
GameObject:
  m_ObjectHideFlags: 0
  m_CorrespondingSourceObject: {fileID: 0}
  m_PrefabInstance: {fileID: 0}
  m_PrefabAsset: {fileID: 0}
  serializedVersion: 6
  m_Component:
  - component: {fileID: 2092139010}
  - component: {fileID: 2092139009}
  - component: {fileID: 2092139008}
  m_Layer: 0
  m_Name: UI Event System
  m_TagString: Untagged
  m_Icon: {fileID: 0}
  m_NavMeshLayer: 0
  m_StaticEditorFlags: 0
  m_IsActive: 1
--- !u!114 &2092139008
MonoBehaviour:
  m_ObjectHideFlags: 0
  m_CorrespondingSourceObject: {fileID: 0}
  m_PrefabInstance: {fileID: 0}
  m_PrefabAsset: {fileID: 0}
  m_GameObject: {fileID: 2092139007}
  m_Enabled: 1
  m_EditorHideFlags: 0
  m_Script: {fileID: 11500000, guid: ab68ce6587aab0146b8dabefbd806791, type: 3}
  m_Name: 
  m_EditorClassIdentifier: 
  m_SendPointerHoverToParent: 1
  m_ClickSpeed: 0.3
  m_MoveDeadzone: 0.6
  m_RepeatDelay: 0.5
  m_RepeatRate: 0.1
  m_TrackedDeviceDragThresholdMultiplier: 2
  m_TrackedScrollDeltaMultiplier: 5
  m_BypassUIToolkitEvents: 0
  m_ActiveInputMode: 1
  m_EnableXRInput: 1
  m_EnableMouseInput: 1
  m_EnableTouchInput: 1
  m_EnableGamepadInput: 1
  m_EnableJoystickInput: 1
  m_PointAction: {fileID: 2869410428622933342, guid: c348712bda248c246b8c49b3db54643f, type: 3}
  m_LeftClickAction: {fileID: 1855836014308820768, guid: c348712bda248c246b8c49b3db54643f, type: 3}
  m_MiddleClickAction: {fileID: -6289560987278519447, guid: c348712bda248c246b8c49b3db54643f, type: 3}
  m_RightClickAction: {fileID: -2562941478296515153, guid: c348712bda248c246b8c49b3db54643f, type: 3}
  m_ScrollWheelAction: {fileID: 5825226938762934180, guid: c348712bda248c246b8c49b3db54643f, type: 3}
  m_NavigateAction: {fileID: -7967456002180160679, guid: c348712bda248c246b8c49b3db54643f, type: 3}
  m_SubmitAction: {fileID: 3994978066732806534, guid: c348712bda248c246b8c49b3db54643f, type: 3}
  m_CancelAction: {fileID: 2387711382375263438, guid: c348712bda248c246b8c49b3db54643f, type: 3}
  m_EnableBuiltinActionsAsFallback: 1
  m_HorizontalAxis: Horizontal
  m_VerticalAxis: Vertical
  m_SubmitButton: Submit
  m_CancelButton: Cancel
--- !u!114 &2092139009
MonoBehaviour:
  m_ObjectHideFlags: 0
  m_CorrespondingSourceObject: {fileID: 0}
  m_PrefabInstance: {fileID: 0}
  m_PrefabAsset: {fileID: 0}
  m_GameObject: {fileID: 2092139007}
  m_Enabled: 1
  m_EditorHideFlags: 0
  m_Script: {fileID: 11500000, guid: 76c392e42b5098c458856cdf6ecaaaa1, type: 3}
  m_Name: 
  m_EditorClassIdentifier: 
  m_FirstSelected: {fileID: 0}
  m_sendNavigationEvents: 1
  m_DragThreshold: 10
--- !u!4 &2092139010
Transform:
  m_ObjectHideFlags: 0
  m_CorrespondingSourceObject: {fileID: 0}
  m_PrefabInstance: {fileID: 0}
  m_PrefabAsset: {fileID: 0}
  m_GameObject: {fileID: 2092139007}
  serializedVersion: 2
  m_LocalRotation: {x: 0, y: 0, z: 0, w: 1}
  m_LocalPosition: {x: -1.6751227, y: -2.2229433, z: -23.114769}
  m_LocalScale: {x: 1, y: 1, z: 1}
  m_ConstrainProportionsScale: 0
  m_Children: []
  m_Father: {fileID: 0}
  m_LocalEulerAnglesHint: {x: 0, y: 0, z: 0}
--- !u!1660057539 &9223372036854775807
SceneRoots:
  m_ObjectHideFlags: 0
  m_Roots:
  - {fileID: 299639869}
  - {fileID: 441087506}
  - {fileID: 756192408}
  - {fileID: 1249617921}
  - {fileID: 2092139010}
<<<<<<< HEAD
  - {fileID: 210498334}
  - {fileID: 1854615407}
=======
  - {fileID: 1854615407}
  - {fileID: 101897243}
>>>>>>> 0f570b16
<|MERGE_RESOLUTION|>--- conflicted
+++ resolved
@@ -119,59 +119,7 @@
     debug:
       m_Flags: 0
   m_NavMeshData: {fileID: 0}
-<<<<<<< HEAD
---- !u!1 &210498332
-GameObject:
-  m_ObjectHideFlags: 0
-  m_CorrespondingSourceObject: {fileID: 0}
-  m_PrefabInstance: {fileID: 0}
-  m_PrefabAsset: {fileID: 0}
-  serializedVersion: 6
-  m_Component:
-  - component: {fileID: 210498334}
-  - component: {fileID: 210498333}
-  m_Layer: 0
-  m_Name: Vapi Narration
-  m_TagString: Untagged
-  m_Icon: {fileID: 0}
-  m_NavMeshLayer: 0
-  m_StaticEditorFlags: 0
-  m_IsActive: 1
---- !u!114 &210498333
-MonoBehaviour:
-  m_ObjectHideFlags: 0
-  m_CorrespondingSourceObject: {fileID: 0}
-  m_PrefabInstance: {fileID: 0}
-  m_PrefabAsset: {fileID: 0}
-  m_GameObject: {fileID: 210498332}
-  m_Enabled: 1
-  m_EditorHideFlags: 0
-  m_Script: {fileID: 11500000, guid: 3b4c203f4e504c34f948e33a379e38c0, type: 3}
-  m_Name: 
-  m_EditorClassIdentifier: '::'
-  BackendBaseUrl: http://localhost:8000
-  ServerFilePath: /mnt/data/sample.mp4
-  UserName: Guest
-  StatusText: {fileID: 0}
---- !u!4 &210498334
-Transform:
-  m_ObjectHideFlags: 0
-  m_CorrespondingSourceObject: {fileID: 0}
-  m_PrefabInstance: {fileID: 0}
-  m_PrefabAsset: {fileID: 0}
-  m_GameObject: {fileID: 210498332}
-  serializedVersion: 2
-  m_LocalRotation: {x: 0, y: 0, z: 0, w: 1}
-  m_LocalPosition: {x: 0, y: 0, z: 0}
-  m_LocalScale: {x: 1, y: 1, z: 1}
-  m_ConstrainProportionsScale: 0
-  m_Children: []
-  m_Father: {fileID: 0}
-  m_LocalEulerAnglesHint: {x: 0, y: 0, z: 0}
---- !u!1 &299639867
-=======
 --- !u!1 &21806711
->>>>>>> 0f570b16
 GameObject:
   m_ObjectHideFlags: 0
   m_CorrespondingSourceObject: {fileID: 0}
@@ -3434,10 +3382,5 @@
   - {fileID: 756192408}
   - {fileID: 1249617921}
   - {fileID: 2092139010}
-<<<<<<< HEAD
-  - {fileID: 210498334}
   - {fileID: 1854615407}
-=======
-  - {fileID: 1854615407}
-  - {fileID: 101897243}
->>>>>>> 0f570b16
+  - {fileID: 101897243}